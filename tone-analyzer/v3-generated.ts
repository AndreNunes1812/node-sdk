/**
 * Copyright 2018 IBM All Rights Reserved.
 *
 * Licensed under the Apache License, Version 2.0 (the "License");
 * you may not use this file except in compliance with the License.
 * You may obtain a copy of the License at
 *
 *      http://www.apache.org/licenses/LICENSE-2.0
 *
 * Unless required by applicable law or agreed to in writing, software
 * distributed under the License is distributed on an "AS IS" BASIS,
 * WITHOUT WARRANTIES OR CONDITIONS OF ANY KIND, either express or implied.
 * See the License for the specific language governing permissions and
 * limitations under the License.
 */

import * as extend from 'extend';
import { RequestResponse } from 'request';
import { BaseService } from '../lib/base_service';
import { getMissingParams } from '../lib/helper';

/**
 * The IBM Watson&trade; Tone Analyzer service uses linguistic analysis to detect emotional and language tones in written text. The service can analyze tone at both the document and sentence levels. You can use the service to understand how your written communications are perceived and then to improve the tone of your communications. Businesses can use the service to learn the tone of their customers' communications and to respond to each customer appropriately, or to understand and improve their customer conversations.  **Note:** Request logging is disabled for the Tone Analyzer service. Regardless of whether you set the `X-Watson-Learning-Opt-Out` request header, the service does not log or retain data from requests and responses.
 */

class ToneAnalyzerV3 extends BaseService {

  static URL: string = 'https://gateway.watsonplatform.net/tone-analyzer/api';
  name: string; // set by prototype to 'tone_analyzer'
  serviceVersion: string; // set by prototype to 'v3'

  /**
   * Construct a ToneAnalyzerV3 object.
   *
   * @param {Object} options - Options for the service.
   * @param {string} options.version - The API version date to use with the service, in "YYYY-MM-DD" format. Whenever the API is changed in a backwards incompatible way, a new minor version of the API is released. The service uses the API version for the date you specify, or the most recent version before that date. Note that you should not programmatically specify the current date at runtime, in case the API has been updated since your application's release. Instead, specify a version date that is compatible with your application, and don't change it until your application is ready for a later version.
   * @param {string} [options.url] - The base url to use when contacting the service (e.g. 'https://gateway.watsonplatform.net/tone-analyzer/api'). The base url may differ between Bluemix regions.
   * @param {string} [options.username] - The username used to authenticate with the service. Username and password credentials are only required to run your application locally or outside of Bluemix. When running on Bluemix, the credentials will be automatically loaded from the `VCAP_SERVICES` environment variable.
   * @param {string} [options.password] - The password used to authenticate with the service. Username and password credentials are only required to run your application locally or outside of Bluemix. When running on Bluemix, the credentials will be automatically loaded from the `VCAP_SERVICES` environment variable.
   * @param {string} [options.iam_access_token] - An IAM access token fully managed by the application. Responsibility falls on the application to refresh the token, either before it expires or reactively upon receiving a 401 from the service, as any requests made with an expired token will fail.
   * @param {string} [options.iam_apikey] - An API key that can be used to request IAM tokens. If this API key is provided, the SDK will manage the token and handle the refreshing.
   * @param {string} [options.iam_url] - An optional URL for the IAM service API. Defaults to 'https://iam.bluemix.net/identity/token'.
   * @param {boolean} [options.use_unauthenticated] - Set to `true` to avoid including an authorization header. This option may be useful for requests that are proxied.
   * @param {Object} [options.headers] - Default headers that shall be included with every request to the service.
   * @param {boolean} [options.headers.X-Watson-Learning-Opt-Out] - Set to `true` to opt-out of data collection. By default, all IBM Watson services log requests and their results. Logging is done only to improve the services for future users. The logged data is not shared or made public. If you are concerned with protecting the privacy of users' personal information or otherwise do not want your requests to be logged, you can opt out of logging.
   * @constructor
   * @returns {ToneAnalyzerV3}
   * @throws {Error}
   */
  constructor(options: ToneAnalyzerV3.Options) {
    super(options);
    // check if 'version' was provided
    if (typeof this._options.version === 'undefined') {
      throw new Error('Argument error: version was not specified');
    }
    this._options.qs.version = options.version;
  }

  /*************************
   * methods
   ************************/

  /**
   * Analyze general tone.
   *
   * Use the general purpose endpoint to analyze the tone of your input content. The service analyzes the content for
   * emotional and language tones. The method always analyzes the tone of the full document; by default, it also
   * analyzes the tone of each individual sentence of the content.
   *
   * You can submit no more than 128 KB of total input content and no more than 1000 individual sentences in JSON, plain
   * text, or HTML format. The service analyzes the first 1000 sentences for document-level analysis and only the first
   * 100 sentences for sentence-level analysis.
   *
   * Per the JSON specification, the default character encoding for JSON content is effectively always UTF-8; per the
   * HTTP specification, the default encoding for plain text and HTML is ISO-8859-1 (effectively, the ASCII character
   * set). When specifying a content type of plain text or HTML, include the `charset` parameter to indicate the
   * character encoding of the input text; for example: `Content-Type: text/plain;charset=utf-8`. For `text/html`, the
   * service removes HTML tags and analyzes only the textual content.
   *
   * **See also:** [Using the general-purpose
<<<<<<< HEAD
   * endpoint](/docs/services/tone-analyzer/using-tone.html#using-the-general-purpose-endpoint).
=======
   * endpoint](https://cloud.ibm.com/docs/services/tone-analyzer/using-tone.html#using-the-general-purpose-endpoint).
>>>>>>> f007a195
   *
   * @param {Object} params - The parameters to send to the service.
   * @param {ToneInput|string} params.tone_input - JSON, plain text, or HTML input that contains the content to be
   * analyzed. For JSON input, provide an object of type `ToneInput`.
   * @param {string} [params.content_type] - The type of the input. A character encoding can be specified by including a
   * `charset` parameter. For example, 'text/plain;charset=utf-8'.
   * @param {boolean} [params.sentences] - Indicates whether the service is to return an analysis of each individual
   * sentence in addition to its analysis of the full document. If `true` (the default), the service returns results for
   * each sentence.
   * @param {string[]} [params.tones] - **`2017-09-21`:** Deprecated. The service continues to accept the parameter for
   * backward-compatibility, but the parameter no longer affects the response.
   *
   * **`2016-05-19`:** A comma-separated list of tones for which the service is to return its analysis of the input; the
   * indicated tones apply both to the full document and to individual sentences of the document. You can specify one or
   * more of the valid values. Omit the parameter to request results for all three tones.
   * @param {string} [params.content_language] - The language of the input text for the request: English or French.
   * Regional variants are treated as their parent language; for example, `en-US` is interpreted as `en`. The input
   * content must match the specified language. Do not submit content that contains both languages. You can use
   * different languages for **Content-Language** and **Accept-Language**.
   * * **`2017-09-21`:** Accepts `en` or `fr`.
   * * **`2016-05-19`:** Accepts only `en`.
   * @param {string} [params.accept_language] - The desired language of the response. For two-character arguments,
   * regional variants are treated as their parent language; for example, `en-US` is interpreted as `en`. You can use
   * different languages for **Content-Language** and **Accept-Language**.
   * @param {Object} [params.headers] - Custom request headers
   * @param {Function} [callback] - The callback that handles the response.
   * @returns {NodeJS.ReadableStream|void}
   */
  public tone(params: ToneAnalyzerV3.ToneParams, callback?: ToneAnalyzerV3.Callback<ToneAnalyzerV3.ToneAnalysis>): NodeJS.ReadableStream | Promise<any> | void {
    const _params = extend({}, params);
<<<<<<< HEAD
    const _callback = callback;
    const requiredParams = ['tone_input'];

    if (!_callback) {
      return new Promise((resolve, reject) => {
        this.tone(params, (err, bod, res) => {
          err ? reject(err) : _params.return_response ? resolve(res) : resolve(bod);
        });
      });
    }
=======
    const _callback = (callback) ? callback : () => { /* noop */ };
    const requiredParams = ['tone_input'];
>>>>>>> f007a195

    const missingParams = getMissingParams(_params, requiredParams);
    if (missingParams) {
      return _callback(missingParams);
    }
    const body = _params.tone_input;
 
    const query = {
      'sentences': _params.sentences,
      'tones': _params.tones
    };
 
    const parameters = {
      options: {
        url: '/v3/tone',
        method: 'POST',
        json: (_params.content_type === 'application/json'),
        body,
        qs: query,
      },
      defaultOptions: extend(true, {}, this._options, {
        headers: extend(true, {
          'Accept': 'application/json',
          'Content-Type': _params.content_type,
          'Content-Language': _params.content_language,
          'Accept-Language': _params.accept_language
        }, _params.headers),
      }),
    };

    return this.createRequest(parameters, _callback);
  };

  /**
   * Analyze customer engagement tone.
   *
   * Use the customer engagement endpoint to analyze the tone of customer service and customer support conversations.
   * For each utterance of a conversation, the method reports the most prevalent subset of the following seven tones:
   * sad, frustrated, satisfied, excited, polite, impolite, and sympathetic.
   *
   * If you submit more than 50 utterances, the service returns a warning for the overall content and analyzes only the
   * first 50 utterances. If you submit a single utterance that contains more than 500 characters, the service returns
   * an error for that utterance and does not analyze the utterance. The request fails if all utterances have more than
   * 500 characters. Per the JSON specification, the default character encoding for JSON content is effectively always
   * UTF-8.
   *
   * **See also:** [Using the customer-engagement
<<<<<<< HEAD
   * endpoint](/docs/services/tone-analyzer/using-tone-chat.html#using-the-customer-engagement-endpoint).
=======
   * endpoint](https://cloud.ibm.com/docs/services/tone-analyzer/using-tone-chat.html#using-the-customer-engagement-endpoint).
>>>>>>> f007a195
   *
   * @param {Object} params - The parameters to send to the service.
   * @param {Utterance[]} params.utterances - An array of `Utterance` objects that provides the input content that the
   * service is to analyze.
   * @param {string} [params.content_language] - The language of the input text for the request: English or French.
   * Regional variants are treated as their parent language; for example, `en-US` is interpreted as `en`. The input
   * content must match the specified language. Do not submit content that contains both languages. You can use
   * different languages for **Content-Language** and **Accept-Language**.
   * * **`2017-09-21`:** Accepts `en` or `fr`.
   * * **`2016-05-19`:** Accepts only `en`.
   * @param {string} [params.accept_language] - The desired language of the response. For two-character arguments,
   * regional variants are treated as their parent language; for example, `en-US` is interpreted as `en`. You can use
   * different languages for **Content-Language** and **Accept-Language**.
   * @param {Object} [params.headers] - Custom request headers
   * @param {Function} [callback] - The callback that handles the response.
   * @returns {NodeJS.ReadableStream|void}
   */
  public toneChat(params: ToneAnalyzerV3.ToneChatParams, callback?: ToneAnalyzerV3.Callback<ToneAnalyzerV3.UtteranceAnalyses>): NodeJS.ReadableStream | Promise<any> | void {
    const _params = extend({}, params);
    const _callback = callback;
    const requiredParams = ['utterances'];

    if (!_callback) {
      return new Promise((resolve, reject) => {
        this.toneChat(params, (err, bod, res) => {
          err ? reject(err) : _params.return_response ? resolve(res) : resolve(bod);
        });
      });
    }

    const missingParams = getMissingParams(_params, requiredParams);
    if (missingParams) {
      return _callback(missingParams);
    }

    const body = {
      'utterances': _params.utterances
    };
 
    const parameters = {
      options: {
        url: '/v3/tone_chat',
        method: 'POST',
        json: true,
        body,
      },
      defaultOptions: extend(true, {}, this._options, {
        headers: extend(true, {
          'Accept': 'application/json',
          'Content-Type': 'application/json',
          'Content-Language': _params.content_language,
          'Accept-Language': _params.accept_language
        }, _params.headers),
      }),
    };

    return this.createRequest(parameters, _callback);
  };

}

ToneAnalyzerV3.prototype.name = 'tone_analyzer';
ToneAnalyzerV3.prototype.serviceVersion = 'v3';

/*************************
 * interfaces
 ************************/

namespace ToneAnalyzerV3 {

  /** Options for the `ToneAnalyzerV3` constructor. */
  export type Options = {
    version: string;
    url?: string;
    iam_access_token?: string;
    iam_apikey?: string;
    iam_url?: string;
    username?: string;
    password?: string;
    use_unauthenticated?: boolean;
    headers?: object;
  }

  /** The callback for a service request. */
  export type Callback<T> = (error: any, body?: T, response?: RequestResponse) => void;

  /** The body of a service request that returns no response data. */
  export interface Empty { }

  /*************************
   * request interfaces
   ************************/

  /** Parameters for the `tone` operation. */
  export interface ToneParams {
    /** JSON, plain text, or HTML input that contains the content to be analyzed. For JSON input, provide an object of type `ToneInput`. */
    tone_input: ToneInput|string;
    /** The type of the input. A character encoding can be specified by including a `charset` parameter. For example, 'text/plain;charset=utf-8'. */
    content_type?: ToneConstants.ContentType | string;
    /** Indicates whether the service is to return an analysis of each individual sentence in addition to its analysis of the full document. If `true` (the default), the service returns results for each sentence. */
    sentences?: boolean;
    /** **`2017-09-21`:** Deprecated. The service continues to accept the parameter for backward-compatibility, but the parameter no longer affects the response. **`2016-05-19`:** A comma-separated list of tones for which the service is to return its analysis of the input; the indicated tones apply both to the full document and to individual sentences of the document. You can specify one or more of the valid values. Omit the parameter to request results for all three tones. */
    tones?: string[];
    /** The language of the input text for the request: English or French. Regional variants are treated as their parent language; for example, `en-US` is interpreted as `en`. The input content must match the specified language. Do not submit content that contains both languages. You can use different languages for **Content-Language** and **Accept-Language**. * **`2017-09-21`:** Accepts `en` or `fr`. * **`2016-05-19`:** Accepts only `en`. */
    content_language?: ToneConstants.ContentLanguage | string;
    /** The desired language of the response. For two-character arguments, regional variants are treated as their parent language; for example, `en-US` is interpreted as `en`. You can use different languages for **Content-Language** and **Accept-Language**. */
    accept_language?: ToneConstants.AcceptLanguage | string;
    headers?: Object;
    return_response?: boolean;
  }

  /** Constants for the `tone` operation. */
  export namespace ToneConstants {
    /** The type of the input. A character encoding can be specified by including a `charset` parameter. For example, 'text/plain;charset=utf-8'. */
    export enum ContentType {
      APPLICATION_JSON = 'application/json',
      TEXT_PLAIN = 'text/plain',
      TEXT_HTML = 'text/html',
    }
    /** Tones */
    export enum Tones {
      EMOTION = 'emotion',
      LANGUAGE = 'language',
      SOCIAL = 'social',
    }
    /** The language of the input text for the request: English or French. Regional variants are treated as their parent language; for example, `en-US` is interpreted as `en`. The input content must match the specified language. Do not submit content that contains both languages. You can use different languages for **Content-Language** and **Accept-Language**. * **`2017-09-21`:** Accepts `en` or `fr`. * **`2016-05-19`:** Accepts only `en`. */
    export enum ContentLanguage {
      EN = 'en',
      FR = 'fr',
    }
    /** The desired language of the response. For two-character arguments, regional variants are treated as their parent language; for example, `en-US` is interpreted as `en`. You can use different languages for **Content-Language** and **Accept-Language**. */
    export enum AcceptLanguage {
      AR = 'ar',
      DE = 'de',
      EN = 'en',
      ES = 'es',
      FR = 'fr',
      IT = 'it',
      JA = 'ja',
      KO = 'ko',
      PT_BR = 'pt-br',
      ZH_CN = 'zh-cn',
      ZH_TW = 'zh-tw',
    }
  }

  /** Parameters for the `toneChat` operation. */
  export interface ToneChatParams {
    /** An array of `Utterance` objects that provides the input content that the service is to analyze. */
    utterances: Utterance[];
    /** The language of the input text for the request: English or French. Regional variants are treated as their parent language; for example, `en-US` is interpreted as `en`. The input content must match the specified language. Do not submit content that contains both languages. You can use different languages for **Content-Language** and **Accept-Language**. * **`2017-09-21`:** Accepts `en` or `fr`. * **`2016-05-19`:** Accepts only `en`. */
    content_language?: ToneChatConstants.ContentLanguage | string;
    /** The desired language of the response. For two-character arguments, regional variants are treated as their parent language; for example, `en-US` is interpreted as `en`. You can use different languages for **Content-Language** and **Accept-Language**. */
    accept_language?: ToneChatConstants.AcceptLanguage | string;
    headers?: Object;
    return_response?: boolean;
  }

  /** Constants for the `toneChat` operation. */
  export namespace ToneChatConstants {
    /** The language of the input text for the request: English or French. Regional variants are treated as their parent language; for example, `en-US` is interpreted as `en`. The input content must match the specified language. Do not submit content that contains both languages. You can use different languages for **Content-Language** and **Accept-Language**. * **`2017-09-21`:** Accepts `en` or `fr`. * **`2016-05-19`:** Accepts only `en`. */
    export enum ContentLanguage {
      EN = 'en',
      FR = 'fr',
    }
    /** The desired language of the response. For two-character arguments, regional variants are treated as their parent language; for example, `en-US` is interpreted as `en`. You can use different languages for **Content-Language** and **Accept-Language**. */
    export enum AcceptLanguage {
      AR = 'ar',
      DE = 'de',
      EN = 'en',
      ES = 'es',
      FR = 'fr',
      IT = 'it',
      JA = 'ja',
      KO = 'ko',
      PT_BR = 'pt-br',
      ZH_CN = 'zh-cn',
      ZH_TW = 'zh-tw',
    }
  }

  /*************************
   * model interfaces
   ************************/

  /** An object of type `DocumentAnalysis` that provides the results of the analysis for the full input document. */
  export interface DocumentAnalysis {
    /** **`2017-09-21`:** An array of `ToneScore` objects that provides the results of the analysis for each qualifying tone of the document. The array includes results for any tone whose score is at least 0.5. The array is empty if no tone has a score that meets this threshold. **`2016-05-19`:** Not returned. */
    tones?: ToneScore[];
    /** **`2017-09-21`:** Not returned. **`2016-05-19`:** An array of `ToneCategory` objects that provides the results of the tone analysis for the full document of the input content. The service returns results only for the tones specified with the `tones` parameter of the request. */
    tone_categories?: ToneCategory[];
    /** **`2017-09-21`:** A warning message if the overall content exceeds 128 KB or contains more than 1000 sentences. The service analyzes only the first 1000 sentences for document-level analysis and the first 100 sentences for sentence-level analysis. **`2016-05-19`:** Not returned. */
    warning?: string;
  }

  /** SentenceAnalysis. */
  export interface SentenceAnalysis {
    /** The unique identifier of a sentence of the input content. The first sentence has ID 0, and the ID of each subsequent sentence is incremented by one. */
    sentence_id: number;
    /** The text of the input sentence. */
    text: string;
    /** **`2017-09-21`:** An array of `ToneScore` objects that provides the results of the analysis for each qualifying tone of the sentence. The array includes results for any tone whose score is at least 0.5. The array is empty if no tone has a score that meets this threshold. **`2016-05-19`:** Not returned. */
    tones?: ToneScore[];
    /** **`2017-09-21`:** Not returned. **`2016-05-19`:** An array of `ToneCategory` objects that provides the results of the tone analysis for the sentence. The service returns results only for the tones specified with the `tones` parameter of the request. */
    tone_categories?: ToneCategory[];
    /** **`2017-09-21`:** Not returned. **`2016-05-19`:** The offset of the first character of the sentence in the overall input content. */
    input_from?: number;
    /** **`2017-09-21`:** Not returned. **`2016-05-19`:** The offset of the last character of the sentence in the overall input content. */
    input_to?: number;
  }

  /** ToneAnalysis. */
  export interface ToneAnalysis {
    /** An object of type `DocumentAnalysis` that provides the results of the analysis for the full input document. */
    document_tone: DocumentAnalysis;
    /** An array of `SentenceAnalysis` objects that provides the results of the analysis for the individual sentences of the input content. The service returns results only for the first 100 sentences of the input. The field is omitted if the `sentences` parameter of the request is set to `false`. */
    sentences_tone?: SentenceAnalysis[];
  }

  /** ToneCategory. */
  export interface ToneCategory {
    /** An array of `ToneScore` objects that provides the results for the tones of the category. */
    tones: ToneScore[];
    /** The unique, non-localized identifier of the category for the results. The service can return results for the following category IDs: `emotion_tone`, `language_tone`, and `social_tone`. */
    category_id: string;
    /** The user-visible, localized name of the category. */
    category_name: string;
  }

  /** ToneChatScore. */
  export interface ToneChatScore {
    /** The score for the tone in the range of 0.5 to 1. A score greater than 0.75 indicates a high likelihood that the tone is perceived in the utterance. */
    score: number;
    /** The unique, non-localized identifier of the tone for the results. The service returns results only for tones whose scores meet a minimum threshold of 0.5. */
    tone_id: string;
    /** The user-visible, localized name of the tone. */
    tone_name: string;
  }

  /** ToneInput. */
  export interface ToneInput {
    /** The input content that the service is to analyze. */
    text: string;
  }

  /** ToneScore. */
  export interface ToneScore {
    /** The score for the tone. * **`2017-09-21`:** The score that is returned lies in the range of 0.5 to 1. A score greater than 0.75 indicates a high likelihood that the tone is perceived in the content. * **`2016-05-19`:** The score that is returned lies in the range of 0 to 1. A score less than 0.5 indicates that the tone is unlikely to be perceived in the content; a score greater than 0.75 indicates a high likelihood that the tone is perceived. */
    score: number;
    /** The unique, non-localized identifier of the tone. * **`2017-09-21`:** The service can return results for the following tone IDs: `anger`, `fear`, `joy`, and `sadness` (emotional tones); `analytical`, `confident`, and `tentative` (language tones). The service returns results only for tones whose scores meet a minimum threshold of 0.5. * **`2016-05-19`:** The service can return results for the following tone IDs of the different categories: for the `emotion` category: `anger`, `disgust`, `fear`, `joy`, and `sadness`; for the `language` category: `analytical`, `confident`, and `tentative`; for the `social` category: `openness_big5`, `conscientiousness_big5`, `extraversion_big5`, `agreeableness_big5`, and `emotional_range_big5`. The service returns scores for all tones of a category, regardless of their values. */
    tone_id: string;
    /** The user-visible, localized name of the tone. */
    tone_name: string;
  }

  /** Utterance. */
  export interface Utterance {
    /** An utterance contributed by a user in the conversation that is to be analyzed. The utterance can contain multiple sentences. */
    text: string;
    /** A string that identifies the user who contributed the utterance specified by the `text` parameter. */
    user?: string;
  }

  /** UtteranceAnalyses. */
  export interface UtteranceAnalyses {
    /** An array of `UtteranceAnalysis` objects that provides the results for each utterance of the input. */
    utterances_tone: UtteranceAnalysis[];
    /** **`2017-09-21`:** A warning message if the content contains more than 50 utterances. The service analyzes only the first 50 utterances. **`2016-05-19`:** Not returned. */
    warning?: string;
  }

  /** UtteranceAnalysis. */
  export interface UtteranceAnalysis {
    /** The unique identifier of the utterance. The first utterance has ID 0, and the ID of each subsequent utterance is incremented by one. */
    utterance_id: number;
    /** The text of the utterance. */
    utterance_text: string;
    /** An array of `ToneChatScore` objects that provides results for the most prevalent tones of the utterance. The array includes results for any tone whose score is at least 0.5. The array is empty if no tone has a score that meets this threshold. */
    tones: ToneChatScore[];
    /** **`2017-09-21`:** An error message if the utterance contains more than 500 characters. The service does not analyze the utterance. **`2016-05-19`:** Not returned. */
    error?: string;
  }

}

export = ToneAnalyzerV3;<|MERGE_RESOLUTION|>--- conflicted
+++ resolved
@@ -78,11 +78,7 @@
    * service removes HTML tags and analyzes only the textual content.
    *
    * **See also:** [Using the general-purpose
-<<<<<<< HEAD
-   * endpoint](/docs/services/tone-analyzer/using-tone.html#using-the-general-purpose-endpoint).
-=======
    * endpoint](https://cloud.ibm.com/docs/services/tone-analyzer/using-tone.html#using-the-general-purpose-endpoint).
->>>>>>> f007a195
    *
    * @param {Object} params - The parameters to send to the service.
    * @param {ToneInput|string} params.tone_input - JSON, plain text, or HTML input that contains the content to be
@@ -113,7 +109,6 @@
    */
   public tone(params: ToneAnalyzerV3.ToneParams, callback?: ToneAnalyzerV3.Callback<ToneAnalyzerV3.ToneAnalysis>): NodeJS.ReadableStream | Promise<any> | void {
     const _params = extend({}, params);
-<<<<<<< HEAD
     const _callback = callback;
     const requiredParams = ['tone_input'];
 
@@ -124,10 +119,6 @@
         });
       });
     }
-=======
-    const _callback = (callback) ? callback : () => { /* noop */ };
-    const requiredParams = ['tone_input'];
->>>>>>> f007a195
 
     const missingParams = getMissingParams(_params, requiredParams);
     if (missingParams) {
@@ -175,11 +166,7 @@
    * UTF-8.
    *
    * **See also:** [Using the customer-engagement
-<<<<<<< HEAD
-   * endpoint](/docs/services/tone-analyzer/using-tone-chat.html#using-the-customer-engagement-endpoint).
-=======
    * endpoint](https://cloud.ibm.com/docs/services/tone-analyzer/using-tone-chat.html#using-the-customer-engagement-endpoint).
->>>>>>> f007a195
    *
    * @param {Object} params - The parameters to send to the service.
    * @param {Utterance[]} params.utterances - An array of `Utterance` objects that provides the input content that the
