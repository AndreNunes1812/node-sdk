/**
 * Copyright 2014 IBM Corp. All Rights Reserved.
 *
 * Licensed under the Apache License, Version 2.0 (the "License");
 * you may not use this file except in compliance with the License.
 * You may obtain a copy of the License at
 *
 *      http://www.apache.org/licenses/LICENSE-2.0
 *
 * Unless required by applicable law or agreed to in writing, software
 * distributed under the License is distributed on an "AS IS" BASIS,
 * WITHOUT WARRANTIES OR CONDITIONS OF ANY KIND, either express or implied.
 * See the License for the specific language governing permissions and
 * limitations under the License.
 */

'use strict';

var path = require('path');
var util = require('util');
var extend = require('extend');
var bluemix = require('./bluemix');
var helper = require('./helper');


function createServiceAPI(serviceName) {
  return function(user_options) {
    user_options = user_options || {};

    // Check if 'version' was provided
    var version = user_options.version;
    delete user_options.version;
    if (typeof version === 'undefined') {
      throw new Error('Argument error: version was not specified');
    }

    // Get credentials from Bluemix
    var service = {};

    var use_vcap_services = user_options.use_vcap_services != false;
    delete user_options.use_vcap_services;
    if (use_vcap_services) {
      service = bluemix.serviceStartsWith(serviceName);
    }

    var options = extend({}, user_options, service.credentials);

    var user = options.username,
      pass = options.password,
      api_key = options.api_key;

    if (typeof(options.use_unauthenticated) === 'undefined' ||  options.use_unauthenticated == false) {
      // Check if 'api_key' or 'username' and 'password' were provided
      if (typeof api_key === 'undefined') {
        if (typeof user === 'undefined' || typeof pass === 'undefined') {
          throw new Error('Argument error: api_key or username and password were not specified');
        }

        // Calculate and add api_key
        options.api_key = new Buffer(user + ':' + pass).toString('base64');
      }
    }

    delete options.username;
    delete options.password;

    if (options.url)
      options.url = helper.stripTrailingSlash(options.url);

    try {
      // Build the path to the service file based on the service name and api version
      var servicePath = path.join(__dirname, '..', 'services', serviceName, path.basename(version));
      var Service = require(servicePath);
      var s = new Service(options);
      return Object.freeze(s);
    } catch (e) {
      throw new Error(util.format('Argument error: %s not found for: %s', version, serviceName));
    }
  };
}

var watson = {};

[
  'message_resonance',
  'user_modeling',
  'machine_translation',
  'concept_expansion',
  'question_and_answer',
  'relationship_extraction',
  'language_identification',
  'visual_recognition',
  'speech_to_text',
  'text_to_speech',
  'concept_insights',
  'tradeoff_analytics',
  'personality_insights',
  'natural_language_classifier',
<<<<<<< HEAD
  'authorization',
  'dialog'
=======
  'language_translation',
  'authorization'
>>>>>>> cdf313ab

].forEach(function(api) {
  watson[api] = createServiceAPI(api);
});

module.exports = watson;<|MERGE_RESOLUTION|>--- conflicted
+++ resolved
@@ -96,14 +96,9 @@
   'tradeoff_analytics',
   'personality_insights',
   'natural_language_classifier',
-<<<<<<< HEAD
   'authorization',
+  'language_translation',
   'dialog'
-=======
-  'language_translation',
-  'authorization'
->>>>>>> cdf313ab
-
 ].forEach(function(api) {
   watson[api] = createServiceAPI(api);
 });
