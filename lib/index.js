--- conflicted
+++ resolved
@@ -93,11 +93,8 @@
   'tradeoff_analytics',
   'personality_insights',
   'natural_language_classifier',
-<<<<<<< HEAD
-  'language_translation'
-=======
+  'language_translation',
   'authorization'
->>>>>>> 28c96378
 
 ].forEach(function(api) {
   watson[api] = createServiceAPI(api);
