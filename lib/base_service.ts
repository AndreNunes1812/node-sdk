/**
 * Copyright 2014 IBM Corp. All Rights Reserved.
 *
 * Licensed under the Apache License, Version 2.0 (the "License");
 * you may not use this file except in compliance with the License.
 * You may obtain a copy of the License at
 *
 *      http://www.apache.org/licenses/LICENSE-2.0
 *
 * Unless required by applicable law or agreed to in writing, software
 * distributed under the License is distributed on an "AS IS" BASIS,
 * WITHOUT WARRANTIES OR CONDITIONS OF ANY KIND, either express or implied.
 * See the License for the specific language governing permissions and
 * limitations under the License.
 */

// new Buffer() is deprecated, replaced with Buffer.from() in node v4.5.0+ -
// `buffer-from` uses the new api when possible but falls back to the old one otherwise
import bufferFrom = require('buffer-from');
import extend = require('extend');
import request = require('request');
import semver = require('semver');
import vcapServices = require('vcap_services');
import { IamTokenManagerV1 } from '../iam-token-manager/v1';
import { stripTrailingSlash } from './helper';
import { readCredentialsFile } from './read-credentials-file';
import { sendRequest } from './requestwrapper';

// custom interfaces
export interface HeaderOptions {
  'X-Watson-Learning-Opt-Out'?: boolean;
  [key: string]: any;
}

export interface UserOptions {
  url?: string;
  version?: string;
  username?: string;
  password?: string;
  apikey?: string;
  use_unauthenticated?: boolean;
  headers?: HeaderOptions;
  token?: string;
  iam_access_token?: string;
  iam_apikey?: string;
  iam_url?: string;
  disable_ssl_verification?: boolean;
}

export interface BaseServiceOptions extends UserOptions {
  headers: HeaderOptions;
  url: string;
  jar?: request.CookieJar;
  qs: any;
  rejectUnauthorized?: boolean;
}

export interface Credentials {
  username?: string;
  password?: string;
  url?: string;
  iam_access_token?: string;
  iam_apikey?: string;
  iam_url?: string;
}

function hasCredentials(obj: any): boolean {
  return (
    obj &&
    ((obj.username && obj.password) ||
      obj.iam_access_token ||
      obj.iam_apikey)
  );
}

function hasBasicCredentials(obj: any): boolean {
  return obj && obj.username && obj.password && !usesBasicForIam(obj);
}

function hasIamCredentials(obj: any): boolean {
  return obj && (obj.iam_apikey || obj.iam_access_token);
}

// returns true if the user provides basic auth creds with the intention
// of using IAM auth
function usesBasicForIam(obj: any): boolean {
  return obj.username === 'apikey' && !obj.password.startsWith('icp-');
}

// returns true if the string has a curly bracket or quote as the first or last character
// these are common user-issues that we should handle before they get a network error
function badCharAtAnEnd(value: string): boolean {
  return value.startsWith('{') || value.startsWith('"') || value.endsWith('}') || value.endsWith('"');
}

// checks credentials for common user mistakes of copying {, }, or " characters from the documentation
function checkCredentials(obj: any) {
  let errorMessage = '';
  const credsToCheck = ['url', 'username', 'password', 'iam_apikey'];
  credsToCheck.forEach(cred => {
    if (obj[cred] && badCharAtAnEnd(obj[cred])) {
      errorMessage += `The ${cred} shouldn't start or end with curly brackets or quotes. Be sure to remove any {, }, or "`;
    }
  });

  if (errorMessage.length) {
    errorMessage += 'Revise these credentials - they should not start or end with curly brackets or quotes.';
    return errorMessage;
  } else {
    return null;
  }
}

export class BaseService {
  static URL: string;
  name: string;
  serviceVersion: string;
  protected _options: BaseServiceOptions;
  protected serviceDefaults: object;
  protected tokenManager;

  /**
   * Internal base class that other services inherit from
   * @param {UserOptions} options
   * @param {string} [options.username] - required unless use_unauthenticated is set
   * @param {string} [options.password] - required unless use_unauthenticated is set
   * @param {boolean} [options.use_unauthenticated] - skip credential requirement
   * @param {HeaderOptions} [options.headers]
   * @param {boolean} [options.headers.X-Watson-Learning-Opt-Out=false] - opt-out of data collection
   * @param {string} [options.url] - override default service base url
   * @private
   * @abstract
   * @constructor
   * @throws {Error}
   * @returns {BaseService}
   */
  constructor(userOptions: UserOptions) {
    if (!(this instanceof BaseService)) {
      // it might be better to just create a new instance and return that..
      // but that can't be done here, it has to be done in each individual service.
      // So this is still a good failsafe even in that case.
      throw new Error(
        'the "new" keyword is required to create Watson service instances'
      );
    }
    const isNodeFour = semver.satisfies(process.version, '4.x')
    if (isNodeFour) {
      console.warn('WARNING: Support for Node v4.x is deprecated and will no longer be tested. Support will be officially dropped in the next major version.');
    }
    const options = extend({}, userOptions);
    const _options = this.initCredentials(options);
    if (options.url) {
      _options.url = stripTrailingSlash(options.url);
    }
    const serviceClass = this.constructor as typeof BaseService;
    this._options = extend(
      { qs: {}, url: serviceClass.URL },
      this.serviceDefaults,
      options,
      _options
    );
    if (hasIamCredentials(_options)) {
      this.tokenManager = new IamTokenManagerV1({
        iamApikey: _options.iam_apikey,
        iamAccessToken: _options.iam_access_token,
        iamUrl: _options.iam_url
      });
    } else if (usesBasicForIam(_options)) {
      this.tokenManager = new IamTokenManagerV1({
        iamApikey: _options.password,
        iamUrl: _options.iam_url
      });
    } else {
      this.tokenManager = null;
    }
    // rejectUnauthorized should only be false if disable_ssl_verification is true
    // used to disable ssl checking for icp
    this._options.rejectUnauthorized = !options.disable_ssl_verification;
  }

  /**
   * Retrieve this service's credentials - useful for passing to the authorization service
   *
   * Only returns a URL when token auth is used.
   *
   * @returns {Credentials}
   */
  public getCredentials(): Credentials {
    const credentials = {} as Credentials;
    if (this._options.username) {
      credentials.username = this._options.username;
    }
    if (this._options.password) {
      credentials.password = this._options.password;
    }
    if (this._options.url) {
      credentials.url = this._options.url;
    }
    if (this._options.iam_access_token) {
      credentials.iam_access_token = this._options.iam_access_token;
    }
    if (this._options.iam_apikey) {
      credentials.iam_apikey = this._options.iam_apikey;
    }
    if (this._options.iam_url) {
      credentials.iam_url = this._options.iam_url;
    }
    return credentials;
  }

  /**
   * Set an IAM access token to use when authenticating with the service.
   * The access token should be valid and not yet expired.
   *
   * By using this method, you accept responsibility for managing the
   * access token yourself. You must set a new access token before this
   * one expires. Failing to do so will result in authentication errors
   * after this token expires.
   *
   * @param {string} iam_access_token - A valid, non-expired IAM access token
   * @returns {void}
   */
  public setAccessToken(iam_access_token: string) { // tslint:disable-line variable-name
    if (this.tokenManager) {
      this.tokenManager.setAccessToken(iam_access_token);
    } else {
      this.tokenManager = new IamTokenManagerV1({
        iamAccessToken: iam_access_token
      });
    }
  }

  /**
   * Guarantee that the next request you make will be IAM authenticated. This
   * performs any requests necessary to get a valid IAM token so that if your
   * next request involves a streaming operation, it will not be interrupted.
   *
   * @param {Function} callback - callback function to return flow of execution
   *
   * @returns {void}
   */
  protected preAuthenticate(callback): void {
     if (Boolean(this.tokenManager)) {
      return this.tokenManager.getToken((err, token) => {
        if (err) {
          callback(err);
        }
        callback(null);
      });
    } else {
      callback(null);
    }
  }

  /**
   * Wrapper around `sendRequest` that determines whether or not IAM tokens
   * are being used to authenticate the request. If so, the token is 
   * retrieved by the token manager.
   *
   * @param {Object} parameters - service request options passed in by user
   * @param {Function} callback - callback function to pass the response back to
   * @returns {ReadableStream|undefined}
   */
  protected createRequest(parameters, callback) {
    if (Boolean(this.tokenManager)) {
      return this.tokenManager.getToken((err, accessToken) => {
        if (err) {
          return callback(err);
        }
        parameters.defaultOptions.headers.Authorization =
          `Bearer ${accessToken}`;
        return sendRequest(parameters, callback);
      });
    } else {
      return sendRequest(parameters, callback);
    }
  }

  /**
   * @private
   * @param {UserOptions} options
   * @returns {BaseServiceOptions}
   */
  private initCredentials(options: UserOptions): BaseServiceOptions {
    let _options: BaseServiceOptions = {} as BaseServiceOptions;
    if (options.token) {
      options.headers = options.headers || {};
      options.headers['X-Watson-Authorization-Token'] = options.token;
      _options = extend(_options, options);
      return _options;
    }
    _options.jar = request.jar();
    // Get credentials from environment properties or Bluemix,
    // but prefer credentials provided programatically
    _options = extend(
      {},
      this.getCredentialsFromBluemix(this.name),
      this.getCredentialsFromEnvironment(process.env, this.name),
      this.getCredentialsFromEnvironment(readCredentialsFile(), this.name),
      options,
      _options
    );
    if (!_options.use_unauthenticated) {
      if (!hasCredentials(_options)) {
        const errorMessage = 'Insufficient credentials provided in ' +
          'constructor argument. Refer to the documentation for the ' +
          'required parameters. Common examples are username/password and ' +
          'iam_access_token.';
        throw new Error(errorMessage);
      }
      if (!hasIamCredentials(_options) && !usesBasicForIam(_options)) {
        if (hasBasicCredentials(_options)) {
          // Calculate and add Authorization header to base options
          const encodedCredentials = bufferFrom(
            `${_options.username}:${_options.password}`
          ).toString('base64');
          const authHeader = { Authorization: `Basic ${encodedCredentials}` };
          _options.headers = extend(authHeader, _options.headers);
        }
      }
    }
    // check credentials for common user errors
    const credentialProblems = checkCredentials(_options);
    if (credentialProblems) {
      throw new Error(credentialProblems);
    }
    return _options;
  }
  /**
   * Pulls credentials from env properties
   *
   * Property checked is uppercase service.name suffixed by _USERNAME and _PASSWORD
   *
   * For example, if service.name is speech_to_text,
   * env properties are SPEECH_TO_TEXT_USERNAME and SPEECH_TO_TEXT_PASSWORD
   *
   * @private
   * @param {string} name - the service snake case name
   * @returns {Credentials}
   */
  private getCredentialsFromEnvironment(envObj: any, name: string): Credentials {
    if (name === 'watson_vision_combined') {
      return this.getCredentialsFromEnvironment(envObj, 'visual_recognition');
    }
    // Case handling for assistant - should look for assistant env variables before conversation
    if (name === 'conversation' && (envObj[`ASSISTANT_USERNAME`] ||  envObj[`ASSISTANT_IAM_APIKEY`])) {
       return this.getCredentialsFromEnvironment(envObj, 'assistant');
    }
    const _name: string = name.toUpperCase();
    // https://github.com/watson-developer-cloud/node-sdk/issues/605
    const nameWithUnderscore: string = _name.replace(/-/g, '_');
<<<<<<< HEAD
    const username: string = process.env[`${_name}_USERNAME`] || process.env[`${nameWithUnderscore}_USERNAME`];
    const password: string = process.env[`${_name}_PASSWORD`] || process.env[`${nameWithUnderscore}_PASSWORD`];
    const url: string = process.env[`${_name}_URL`] || process.env[`${nameWithUnderscore}_URL`];
    const iamAccessToken: string = process.env[`${_name}_IAM_ACCESS_TOKEN`] || process.env[`${nameWithUnderscore}_IAM_ACCESS_TOKEN`];
    const iamApiKey: string = process.env[`${_name}_IAM_APIKEY`] || process.env[`${nameWithUnderscore}_IAM_APIKEY`];
    const iamUrl: string = process.env[`${_name}_IAM_URL`] || process.env[`${nameWithUnderscore}_IAM_URL`];
=======
    const username: string = envObj[`${_name}_USERNAME`] || envObj[`${nameWithUnderscore}_USERNAME`];
    const password: string = envObj[`${_name}_PASSWORD`] || envObj[`${nameWithUnderscore}_PASSWORD`];
    const apiKey: string = envObj[`${_name}_API_KEY`] || envObj[`${nameWithUnderscore}_API_KEY`];
    const url: string = envObj[`${_name}_URL`] || envObj[`${nameWithUnderscore}_URL`];
    const iamAccessToken: string = envObj[`${_name}_IAM_ACCESS_TOKEN`] || envObj[`${nameWithUnderscore}_IAM_ACCESS_TOKEN`];
    const iamApiKey: string = envObj[`${_name}_IAM_APIKEY`] || envObj[`${nameWithUnderscore}_IAM_APIKEY`];
    const iamUrl: string = envObj[`${_name}_IAM_URL`] || envObj[`${nameWithUnderscore}_IAM_URL`];
>>>>>>> 32d0ea04

    return {
      username,
      password,
      url,
      iam_access_token: iamAccessToken,
      iam_apikey: iamApiKey,
      iam_url: iamUrl
    };
  }
  /**
   * Pulls credentials from VCAP_SERVICES env property that bluemix sets
   * @param {string} vcap_services_name
   * @private
   * @returns {Credentials}
   */
  private getCredentialsFromBluemix(vcapServicesName: string): Credentials {
    let credentials: Credentials;
    let temp: any;
    if (this.name === 'visual_recognition') {
      temp = vcapServices.getCredentials('watson_vision_combined');
    } if (this.name === 'assistant') {
      temp = vcapServices.getCredentials('conversation');
    } else {
      temp = vcapServices.getCredentials(vcapServicesName);
    }
    // convert an iam apikey to use the identifier iam_apikey
    if (temp.apikey && temp.iam_apikey_name) {
      temp.iam_apikey = temp.apikey;
      delete temp.apikey;
    }
    credentials = temp;
    return credentials;
  }
}<|MERGE_RESOLUTION|>--- conflicted
+++ resolved
@@ -349,14 +349,6 @@
     const _name: string = name.toUpperCase();
     // https://github.com/watson-developer-cloud/node-sdk/issues/605
     const nameWithUnderscore: string = _name.replace(/-/g, '_');
-<<<<<<< HEAD
-    const username: string = process.env[`${_name}_USERNAME`] || process.env[`${nameWithUnderscore}_USERNAME`];
-    const password: string = process.env[`${_name}_PASSWORD`] || process.env[`${nameWithUnderscore}_PASSWORD`];
-    const url: string = process.env[`${_name}_URL`] || process.env[`${nameWithUnderscore}_URL`];
-    const iamAccessToken: string = process.env[`${_name}_IAM_ACCESS_TOKEN`] || process.env[`${nameWithUnderscore}_IAM_ACCESS_TOKEN`];
-    const iamApiKey: string = process.env[`${_name}_IAM_APIKEY`] || process.env[`${nameWithUnderscore}_IAM_APIKEY`];
-    const iamUrl: string = process.env[`${_name}_IAM_URL`] || process.env[`${nameWithUnderscore}_IAM_URL`];
-=======
     const username: string = envObj[`${_name}_USERNAME`] || envObj[`${nameWithUnderscore}_USERNAME`];
     const password: string = envObj[`${_name}_PASSWORD`] || envObj[`${nameWithUnderscore}_PASSWORD`];
     const apiKey: string = envObj[`${_name}_API_KEY`] || envObj[`${nameWithUnderscore}_API_KEY`];
@@ -364,7 +356,6 @@
     const iamAccessToken: string = envObj[`${_name}_IAM_ACCESS_TOKEN`] || envObj[`${nameWithUnderscore}_IAM_ACCESS_TOKEN`];
     const iamApiKey: string = envObj[`${_name}_IAM_APIKEY`] || envObj[`${nameWithUnderscore}_IAM_APIKEY`];
     const iamUrl: string = envObj[`${_name}_IAM_URL`] || envObj[`${nameWithUnderscore}_IAM_URL`];
->>>>>>> 32d0ea04
 
     return {
       username,
