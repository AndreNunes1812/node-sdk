{
  "name": "watson-developer-cloud",
  "version": "2.41.1",
  "description": "Client library to use the IBM Watson Services and AlchemyAPI",
  "main": "./index",
  "repository": {
    "type": "git",
    "url": "https://github.com/watson-developer-cloud/node-sdk.git"
  },
  "keywords": [
    "ibm",
    "watson",
    "wdc",
    "watson developer cloud",
    "chatbot",
    "message resonance",
    "user modeling",
    "dialog",
    "personality insights",
    "machine translation",
    "concept expansion",
    "question and answer",
    "relationship extraction",
    "language identification",
    "language translation",
    "visual recognition ",
    "speech to text",
    "text to speech",
    "concept insights",
    "tradeoff analytics",
    "tone analyzer",
    "retrieve and rank",
    "natural language classifier",
    "dialog",
    "tone_analyzer",
    "alchemy",
    "alchemyapi",
    "alchemy vision",
    "alchemy language",
    "alchemy datanews",
    "conversation"
  ],
  "author": "IBM Corp.",
  "contributors": [
    {
      "name": "German Attanasio Ruiz",
      "email": "germanatt@us.ibm.com"
    },
    {
      "name": "Nathan Friedly",
      "email": "nfriedly@us.ibm.com"
    },
    {
      "name": "Jeff Stylos",
      "email": "jsstylos@us.ibm.com"
    }
  ],
  "license": "Apache-2.0",
  "bugs": {
    "url": "https://github.com/watson-developer-cloud/node-sdk/issues"
  },
  "devDependencies": {
<<<<<<< HEAD
    "@types/csv-stringify": "^1.4.1",
    "@types/extend": "^3.0.0",
    "@types/file-type": "^5.2.1",
    "@types/is-stream": "^1.1.0",
    "@types/node": "^8.0.47",
    "@types/request": "^2.0.7",
    "browserify": "^14.4.0",
=======
    "browserify": "^14.5.0",
>>>>>>> 8a2bae7a
    "concat-stream": "^1.5.1",
    "dependency-lint": "^5.0.1",
    "eslint": "^4.12.0",
    "eslint-config-google": "^0.9.1",
    "eslint-config-prettier": "^2.9.0",
    "eslint-plugin-node": "^5.2.1",
    "eslint-plugin-prettier": "^2.3.1",
    "jsdoc": "^3.5.5",
    "karma": "^1.7.1",
    "karma-browserify": "^5.1.2",
    "karma-chrome-launcher": "^2.2.0",
    "karma-firefox-launcher": "^1.0.0",
    "karma-mocha": "^1.1.1",
    "memory-fs": "^0.4.1",
    "mocha": "^3.5.3",
    "nock": "^9.1.3",
    "object.assign": "^4.0.4",
    "prettier": "^1.8.2",
    "shebang-loader": "0.0.1",
    "uglify-js": "^3.2.0",
    "watchify": "^3.7.0",
    "wav": "^1.0.0",
    "webpack": "^3.8.1"
  },
  "dependencies": {
<<<<<<< HEAD
    "async": "^2.5.0",
=======
    "@types/csv-stringify": "^1.4.1",
    "@types/extend": "^3.0.0",
    "@types/file-type": "^5.2.1",
    "@types/is-stream": "^1.1.0",
    "@types/node": "^8.0.53",
    "@types/request": "^2.0.8",
    "async": "^2.6.0",
>>>>>>> 8a2bae7a
    "buffer-from": "^0.1.1",
    "cookie": "~0.3.1",
    "csv-stringify": "~1.0.2",
    "extend": "~3.0.0",
    "file-type": "^7.3.0",
    "isstream": "~0.1.2",
    "mime-types": "^2.1.17",
    "object.omit": "~3.0.0",
    "object.pick": "~1.3.0",
    "request": "~2.83.0",
    "vcap_services": "~0.3.0",
    "websocket": "^1.0.25"
  },
  "engines": {
    "node": ">=4"
  },
  "scripts": {
    "test": "mocha test/unit/ test/integration/",
    "lint": "npm run compat-check && eslint . --cache && dependency-lint",
    "compat-check": "eslint --print-config .eslintrc.js | eslint-config-prettier-check",
    "autofix": "eslint . --fix",
    "doc": "jsdoc -c scripts/jsdoc/config.json",
    "watch-doc": "nodemon --watch ./ --ext js,tmpl,json --ignore dist/ --ignore doc/ --ignore test/ --ignore examples/ --exec npm run doc",
    "test-integration": "mocha test/integration",
    "test-unit": "npm run lint && mocha test/unit/",
    "test-browser": "karma start --single-run",
    "watch": "npm run test-unit -- --watch",
    "browserify": "browserify index.js --standalone Watson --outfile dist/watson.js",
    "watchify": "watchify index.js --standalone Watson --outfile dist/watson.js --debug --verbose",
    "minify": "uglifyjs --compress --mangle --screw-ie8 dist/watson.js --output dist/watson.min.js --preamble \"// Watson Developer Cloud\n// JavaScript SDK$npm_package_version\n// Generated at `date`\n// Copyright IBM ($npm_package_license)\n// $npm_package_homepage\"",
    "build": "npm run browserify && npm run minify"
  }
}<|MERGE_RESOLUTION|>--- conflicted
+++ resolved
@@ -60,17 +60,13 @@
     "url": "https://github.com/watson-developer-cloud/node-sdk/issues"
   },
   "devDependencies": {
-<<<<<<< HEAD
     "@types/csv-stringify": "^1.4.1",
     "@types/extend": "^3.0.0",
     "@types/file-type": "^5.2.1",
     "@types/is-stream": "^1.1.0",
     "@types/node": "^8.0.47",
     "@types/request": "^2.0.7",
-    "browserify": "^14.4.0",
-=======
     "browserify": "^14.5.0",
->>>>>>> 8a2bae7a
     "concat-stream": "^1.5.1",
     "dependency-lint": "^5.0.1",
     "eslint": "^4.12.0",
@@ -96,17 +92,7 @@
     "webpack": "^3.8.1"
   },
   "dependencies": {
-<<<<<<< HEAD
-    "async": "^2.5.0",
-=======
-    "@types/csv-stringify": "^1.4.1",
-    "@types/extend": "^3.0.0",
-    "@types/file-type": "^5.2.1",
-    "@types/is-stream": "^1.1.0",
-    "@types/node": "^8.0.53",
-    "@types/request": "^2.0.8",
     "async": "^2.6.0",
->>>>>>> 8a2bae7a
     "buffer-from": "^0.1.1",
     "cookie": "~0.3.1",
     "csv-stringify": "~1.0.2",
