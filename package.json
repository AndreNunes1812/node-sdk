--- conflicted
+++ resolved
@@ -60,12 +60,7 @@
   "devDependencies": {
     "concat-stream": "^1.5.0",
     "coveralls": "^2.11.4",
-<<<<<<< HEAD
-    "istanbul": "^0.3.22",
-=======
     "istanbul": "^0.4.0",
-    "nock": "^2.15.0",
->>>>>>> c8cfc210
     "jshint": "^2.8.0",
     "mocha": "^2.3.3",
     "nock": "^2.15.0",
