--- conflicted
+++ resolved
@@ -16,16 +16,8 @@
 
 import { AxiosResponse } from 'axios';
 import * as extend from 'extend';
-<<<<<<< HEAD
-import { BaseService } from '../lib/base_service';
-import { getDefaultHeaders } from '../lib/common';
-import { getMissingParams } from '../lib/helper';
-import { FileObject } from '../lib/helper';
-=======
 import { BaseService, FileObject, getMissingParams} from 'ibm-cloud-sdk-core';
-import { RequestResponse } from 'request';
 import { getSdkHeaders } from '../lib/common';
->>>>>>> f4e0a7ee
 
 /**
  * The IBM Watson&trade; Visual Recognition service uses deep learning algorithms to identify scenes, objects, and faces  in images you upload to the service. You can create and train a custom classifier to identify subjects that suit your needs.
