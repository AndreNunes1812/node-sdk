/**
 * Copyright 2018 IBM All Rights Reserved.
 *
 * Licensed under the Apache License, Version 2.0 (the "License");
 * you may not use this file except in compliance with the License.
 * You may obtain a copy of the License at
 *
 *      http://www.apache.org/licenses/LICENSE-2.0
 *
 * Unless required by applicable law or agreed to in writing, software
 * distributed under the License is distributed on an "AS IS" BASIS,
 * WITHOUT WARRANTIES OR CONDITIONS OF ANY KIND, either express or implied.
 * See the License for the specific language governing permissions and
 * limitations under the License.
 */

import * as extend from 'extend';
import { RequestResponse } from 'request';
import { BaseService } from '../lib/base_service';
import { getMissingParams } from '../lib/helper';
import { FileObject } from '../lib/helper';

/**
<<<<<<< HEAD
 * The IBM Watson&trade; Personality Insights service enables applications to derive insights from social media, enterprise data, or other digital communications. The service uses linguistic analytics to infer individuals' intrinsic personality characteristics, including Big Five, Needs, and Values, from digital communications such as email, text messages, tweets, and forum posts.  The service can automatically infer, from potentially noisy social media, portraits of individuals that reflect their personality characteristics. The service can infer consumption preferences based on the results of its analysis and, for JSON content that is timestamped, can report temporal behavior. * For information about the meaning of the models that the service uses to describe personality characteristics, see [Personality models](/docs/services/personality-insights/models.html). * For information about the meaning of the consumption preferences, see [Consumption preferences](/docs/services/personality-insights/preferences.html).   **Note:** Request logging is disabled for the Personality Insights service. Regardless of whether you set the `X-Watson-Learning-Opt-Out` request header, the service does not log or retain data from requests and responses.
=======
 * The IBM Watson&trade; Personality Insights service enables applications to derive insights from social media, enterprise data, or other digital communications. The service uses linguistic analytics to infer individuals' intrinsic personality characteristics, including Big Five, Needs, and Values, from digital communications such as email, text messages, tweets, and forum posts.  The service can automatically infer, from potentially noisy social media, portraits of individuals that reflect their personality characteristics. The service can infer consumption preferences based on the results of its analysis and, for JSON content that is timestamped, can report temporal behavior. * For information about the meaning of the models that the service uses to describe personality characteristics, see [Personality models](https://cloud.ibm.com/docs/services/personality-insights/models.html). * For information about the meaning of the consumption preferences, see [Consumption preferences](https://cloud.ibm.com/docs/services/personality-insights/preferences.html).   **Note:** Request logging is disabled for the Personality Insights service. Regardless of whether you set the `X-Watson-Learning-Opt-Out` request header, the service does not log or retain data from requests and responses.
>>>>>>> f007a195
 */

class PersonalityInsightsV3 extends BaseService {

  static URL: string = 'https://gateway.watsonplatform.net/personality-insights/api';
  name: string; // set by prototype to 'personality_insights'
  serviceVersion: string; // set by prototype to 'v3'

  /**
   * Construct a PersonalityInsightsV3 object.
   *
   * @param {Object} options - Options for the service.
   * @param {string} options.version - The API version date to use with the service, in "YYYY-MM-DD" format. Whenever the API is changed in a backwards incompatible way, a new minor version of the API is released. The service uses the API version for the date you specify, or the most recent version before that date. Note that you should not programmatically specify the current date at runtime, in case the API has been updated since your application's release. Instead, specify a version date that is compatible with your application, and don't change it until your application is ready for a later version.
   * @param {string} [options.url] - The base url to use when contacting the service (e.g. 'https://gateway.watsonplatform.net/personality-insights/api'). The base url may differ between Bluemix regions.
   * @param {string} [options.username] - The username used to authenticate with the service. Username and password credentials are only required to run your application locally or outside of Bluemix. When running on Bluemix, the credentials will be automatically loaded from the `VCAP_SERVICES` environment variable.
   * @param {string} [options.password] - The password used to authenticate with the service. Username and password credentials are only required to run your application locally or outside of Bluemix. When running on Bluemix, the credentials will be automatically loaded from the `VCAP_SERVICES` environment variable.
   * @param {string} [options.iam_access_token] - An IAM access token fully managed by the application. Responsibility falls on the application to refresh the token, either before it expires or reactively upon receiving a 401 from the service, as any requests made with an expired token will fail.
   * @param {string} [options.iam_apikey] - An API key that can be used to request IAM tokens. If this API key is provided, the SDK will manage the token and handle the refreshing.
   * @param {string} [options.iam_url] - An optional URL for the IAM service API. Defaults to 'https://iam.bluemix.net/identity/token'.
   * @param {boolean} [options.use_unauthenticated] - Set to `true` to avoid including an authorization header. This option may be useful for requests that are proxied.
   * @param {Object} [options.headers] - Default headers that shall be included with every request to the service.
   * @param {boolean} [options.headers.X-Watson-Learning-Opt-Out] - Set to `true` to opt-out of data collection. By default, all IBM Watson services log requests and their results. Logging is done only to improve the services for future users. The logged data is not shared or made public. If you are concerned with protecting the privacy of users' personal information or otherwise do not want your requests to be logged, you can opt out of logging.
   * @constructor
   * @returns {PersonalityInsightsV3}
   * @throws {Error}
   */
  constructor(options: PersonalityInsightsV3.Options) {
    super(options);
    // check if 'version' was provided
    if (typeof this._options.version === 'undefined') {
      throw new Error('Argument error: version was not specified');
    }
    this._options.qs.version = options.version;
  }

  /*************************
   * methods
   ************************/

  /**
   * Get profile.
   *
   * Generates a personality profile for the author of the input text. The service accepts a maximum of 20 MB of input
   * content, but it requires much less text to produce an accurate profile. The service can analyze text in Arabic,
   * English, Japanese, Korean, or Spanish. It can return its results in a variety of languages.
   *
   * **See also:**
<<<<<<< HEAD
   * * [Requesting a profile](/docs/services/personality-insights/input.html)
   * * [Providing sufficient input](/docs/services/personality-insights/input.html#sufficient)
=======
   * * [Requesting a profile](https://cloud.ibm.com/docs/services/personality-insights/input.html)
   * * [Providing sufficient input](https://cloud.ibm.com/docs/services/personality-insights/input.html#sufficient)
>>>>>>> f007a195
   *
   * ### Content types
   *
   *  You can provide input content as plain text (`text/plain`), HTML (`text/html`), or JSON (`application/json`) by
   * specifying the **Content-Type** parameter. The default is `text/plain`.
   * * Per the JSON specification, the default character encoding for JSON content is effectively always UTF-8.
   * * Per the HTTP specification, the default encoding for plain text and HTML is ISO-8859-1 (effectively, the ASCII
   * character set).
   *
   * When specifying a content type of plain text or HTML, include the `charset` parameter to indicate the character
   * encoding of the input text; for example, `Content-Type: text/plain;charset=utf-8`.
   *
<<<<<<< HEAD
   * **See also:** [Specifying request and response formats](/docs/services/personality-insights/input.html#formats)
=======
   * **See also:** [Specifying request and response
   * formats](https://cloud.ibm.com/docs/services/personality-insights/input.html#formats)
>>>>>>> f007a195
   *
   * ### Accept types
   *
   *  You must request a response as JSON (`application/json`) or comma-separated values (`text/csv`) by specifying the
   * **Accept** parameter. CSV output includes a fixed number of columns. Set the **csv_headers** parameter to `true` to
   * request optional column headers for CSV output.
   *
   * **See also:**
<<<<<<< HEAD
   * * [Understanding a JSON profile](/docs/services/personality-insights/output.html)
   * * [Understanding a CSV profile](/docs/services/personality-insights/output-csv.html).
=======
   * * [Understanding a JSON profile](https://cloud.ibm.com/docs/services/personality-insights/output.html)
   * * [Understanding a CSV profile](https://cloud.ibm.com/docs/services/personality-insights/output-csv.html).
>>>>>>> f007a195
   *
   * @param {Object} params - The parameters to send to the service.
   * @param {Content|string} params.content - A maximum of 20 MB of content to analyze, though the service requires much
   * less text; for more information, see [Providing sufficient
<<<<<<< HEAD
   * input](/docs/services/personality-insights/input.html#sufficient). For JSON input, provide an object of type
   * `Content`.
=======
   * input](https://cloud.ibm.com/docs/services/personality-insights/input.html#sufficient). For JSON input, provide an
   * object of type `Content`.
>>>>>>> f007a195
   * @param {string} [params.content_type] - The type of the input. For more information, see **Content types** in the
   * method description.
   *
   * Default: `text/plain`.
   * @param {string} [params.content_language] - The language of the input text for the request: Arabic, English,
   * Japanese, Korean, or Spanish. Regional variants are treated as their parent language; for example, `en-US` is
   * interpreted as `en`.
   *
   * The effect of the **Content-Language** parameter depends on the **Content-Type** parameter. When **Content-Type**
   * is `text/plain` or `text/html`, **Content-Language** is the only way to specify the language. When **Content-Type**
   * is `application/json`, **Content-Language** overrides a language specified with the `language` parameter of a
   * `ContentItem` object, and content items that specify a different language are ignored; omit this parameter to base
   * the language on the specification of the content items. You can specify any combination of languages for
   * **Content-Language** and **Accept-Language**.
   * @param {string} [params.accept_language] - The desired language of the response. For two-character arguments,
   * regional variants are treated as their parent language; for example, `en-US` is interpreted as `en`. You can
   * specify any combination of languages for the input and response content.
   * @param {boolean} [params.raw_scores] - Indicates whether a raw score in addition to a normalized percentile is
   * returned for each characteristic; raw scores are not compared with a sample population. By default, only normalized
   * percentiles are returned.
   * @param {boolean} [params.csv_headers] - Indicates whether column labels are returned with a CSV response. By
   * default, no column labels are returned. Applies only when the response type is CSV (`text/csv`).
   * @param {boolean} [params.consumption_preferences] - Indicates whether consumption preferences are returned with the
   * results. By default, no consumption preferences are returned.
   * @param {Object} [params.headers] - Custom request headers
   * @param {Function} [callback] - The callback that handles the response.
   * @returns {NodeJS.ReadableStream|void}
   */
  public profile(params: PersonalityInsightsV3.ProfileParams, callback?: PersonalityInsightsV3.Callback<PersonalityInsightsV3.Profile>): NodeJS.ReadableStream | Promise<any> | void {
    const _params = extend({}, params);
<<<<<<< HEAD
    const _callback = callback;
    const requiredParams = ['content'];

    if (!_callback) {
      return new Promise((resolve, reject) => {
        this.profile(params, (err, bod, res) => {
          err ? reject(err) : _params.return_response ? resolve(res) : resolve(bod);
        });
      });
    }
=======
    const _callback = (callback) ? callback : () => { /* noop */ };
    const requiredParams = ['content'];
>>>>>>> f007a195

    const missingParams = getMissingParams(_params, requiredParams);
    if (missingParams) {
      return _callback(missingParams);
    }
    const body = _params.content;
 
    const query = {
      'raw_scores': _params.raw_scores,
      'csv_headers': _params.csv_headers,
      'consumption_preferences': _params.consumption_preferences
    };
 
    const parameters = {
      options: {
        url: '/v3/profile',
        method: 'POST',
        json: (_params.content_type === 'application/json'),
        body,
        qs: query,
      },
      defaultOptions: extend(true, {}, this._options, {
        headers: extend(true, {
          'Accept': 'application/json',
          'Content-Type': _params.content_type,
          'Content-Language': _params.content_language,
          'Accept-Language': _params.accept_language
        }, _params.headers),
      }),
    };

    return this.createRequest(parameters, _callback);
  };

  /**
   * Get profile as csv.
   *
   * Generates a personality profile for the author of the input text. The service accepts a maximum of 20 MB of input
   * content, but it requires much less text to produce an accurate profile. The service can analyze text in Arabic,
   * English, Japanese, Korean, or Spanish. It can return its results in a variety of languages.
   *
   * **See also:**
<<<<<<< HEAD
   * * [Requesting a profile](/docs/services/personality-insights/input.html)
   * * [Providing sufficient input](/docs/services/personality-insights/input.html#sufficient)
=======
   * * [Requesting a profile](https://cloud.ibm.com/docs/services/personality-insights/input.html)
   * * [Providing sufficient input](https://cloud.ibm.com/docs/services/personality-insights/input.html#sufficient)
>>>>>>> f007a195
   *
   * ### Content types
   *
   *  You can provide input content as plain text (`text/plain`), HTML (`text/html`), or JSON (`application/json`) by
   * specifying the **Content-Type** parameter. The default is `text/plain`.
   * * Per the JSON specification, the default character encoding for JSON content is effectively always UTF-8.
   * * Per the HTTP specification, the default encoding for plain text and HTML is ISO-8859-1 (effectively, the ASCII
   * character set).
   *
   * When specifying a content type of plain text or HTML, include the `charset` parameter to indicate the character
   * encoding of the input text; for example, `Content-Type: text/plain;charset=utf-8`.
   *
<<<<<<< HEAD
   * **See also:** [Specifying request and response formats](/docs/services/personality-insights/input.html#formats)
=======
   * **See also:** [Specifying request and response
   * formats](https://cloud.ibm.com/docs/services/personality-insights/input.html#formats)
>>>>>>> f007a195
   *
   * ### Accept types
   *
   *  You must request a response as JSON (`application/json`) or comma-separated values (`text/csv`) by specifying the
   * **Accept** parameter. CSV output includes a fixed number of columns. Set the **csv_headers** parameter to `true` to
   * request optional column headers for CSV output.
   *
   * **See also:**
<<<<<<< HEAD
   * * [Understanding a JSON profile](/docs/services/personality-insights/output.html)
   * * [Understanding a CSV profile](/docs/services/personality-insights/output-csv.html).
=======
   * * [Understanding a JSON profile](https://cloud.ibm.com/docs/services/personality-insights/output.html)
   * * [Understanding a CSV profile](https://cloud.ibm.com/docs/services/personality-insights/output-csv.html).
>>>>>>> f007a195
   *
   * @param {Object} params - The parameters to send to the service.
   * @param {Content|string} params.content - A maximum of 20 MB of content to analyze, though the service requires much
   * less text; for more information, see [Providing sufficient
<<<<<<< HEAD
   * input](/docs/services/personality-insights/input.html#sufficient). For JSON input, provide an object of type
   * `Content`.
=======
   * input](https://cloud.ibm.com/docs/services/personality-insights/input.html#sufficient). For JSON input, provide an
   * object of type `Content`.
>>>>>>> f007a195
   * @param {string} [params.content_type] - The type of the input. For more information, see **Content types** in the
   * method description.
   *
   * Default: `text/plain`.
   * @param {string} [params.content_language] - The language of the input text for the request: Arabic, English,
   * Japanese, Korean, or Spanish. Regional variants are treated as their parent language; for example, `en-US` is
   * interpreted as `en`.
   *
   * The effect of the **Content-Language** parameter depends on the **Content-Type** parameter. When **Content-Type**
   * is `text/plain` or `text/html`, **Content-Language** is the only way to specify the language. When **Content-Type**
   * is `application/json`, **Content-Language** overrides a language specified with the `language` parameter of a
   * `ContentItem` object, and content items that specify a different language are ignored; omit this parameter to base
   * the language on the specification of the content items. You can specify any combination of languages for
   * **Content-Language** and **Accept-Language**.
   * @param {string} [params.accept_language] - The desired language of the response. For two-character arguments,
   * regional variants are treated as their parent language; for example, `en-US` is interpreted as `en`. You can
   * specify any combination of languages for the input and response content.
   * @param {boolean} [params.raw_scores] - Indicates whether a raw score in addition to a normalized percentile is
   * returned for each characteristic; raw scores are not compared with a sample population. By default, only normalized
   * percentiles are returned.
   * @param {boolean} [params.csv_headers] - Indicates whether column labels are returned with a CSV response. By
   * default, no column labels are returned. Applies only when the response type is CSV (`text/csv`).
   * @param {boolean} [params.consumption_preferences] - Indicates whether consumption preferences are returned with the
   * results. By default, no consumption preferences are returned.
   * @param {Object} [params.headers] - Custom request headers
   * @param {Function} [callback] - The callback that handles the response.
   * @returns {NodeJS.ReadableStream|void}
   */
  public profileAsCsv(params: PersonalityInsightsV3.ProfileAsCsvParams, callback?: PersonalityInsightsV3.Callback<NodeJS.ReadableStream|FileObject|Buffer>): NodeJS.ReadableStream | Promise<any> | void {
    const _params = extend({}, params);
<<<<<<< HEAD
    const _callback = callback;
    const requiredParams = ['content'];

    if (!_callback) {
      return new Promise((resolve, reject) => {
        this.profileAsCsv(params, (err, bod, res) => {
          err ? reject(err) : _params.return_response ? resolve(res) : resolve(bod);
        });
      });
    }
=======
    const _callback = (callback) ? callback : () => { /* noop */ };
    const requiredParams = ['content'];
>>>>>>> f007a195

    const missingParams = getMissingParams(_params, requiredParams);
    if (missingParams) {
      return _callback(missingParams);
    }
    const body = _params.content;
 
    const query = {
      'raw_scores': _params.raw_scores,
      'csv_headers': _params.csv_headers,
      'consumption_preferences': _params.consumption_preferences
    };
 
    const parameters = {
      options: {
        url: '/v3/profile',
        method: 'POST',
        json: (_params.content_type === 'application/json'),
        body,
        qs: query,
      },
      defaultOptions: extend(true, {}, this._options, {
        headers: extend(true, {
          'Accept': 'text/csv',
          'Content-Type': _params.content_type,
          'Content-Language': _params.content_language,
          'Accept-Language': _params.accept_language
        }, _params.headers),
      }),
    };

    return this.createRequest(parameters, _callback);
  };

}

PersonalityInsightsV3.prototype.name = 'personality_insights';
PersonalityInsightsV3.prototype.serviceVersion = 'v3';

/*************************
 * interfaces
 ************************/

namespace PersonalityInsightsV3 {

  /** Options for the `PersonalityInsightsV3` constructor. */
  export type Options = {
    version: string;
    url?: string;
    iam_access_token?: string;
    iam_apikey?: string;
    iam_url?: string;
    username?: string;
    password?: string;
    use_unauthenticated?: boolean;
    headers?: object;
  }

  /** The callback for a service request. */
  export type Callback<T> = (error: any, body?: T, response?: RequestResponse) => void;

  /** The body of a service request that returns no response data. */
  export interface Empty { }

  /*************************
   * request interfaces
   ************************/

  /** Parameters for the `profile` operation. */
  export interface ProfileParams {
<<<<<<< HEAD
    /** A maximum of 20 MB of content to analyze, though the service requires much less text; for more information, see [Providing sufficient input](/docs/services/personality-insights/input.html#sufficient). For JSON input, provide an object of type `Content`. */
=======
    /** A maximum of 20 MB of content to analyze, though the service requires much less text; for more information, see [Providing sufficient input](https://cloud.ibm.com/docs/services/personality-insights/input.html#sufficient). For JSON input, provide an object of type `Content`. */
>>>>>>> f007a195
    content: Content|string;
    /** The type of the input. For more information, see **Content types** in the method description. Default: `text/plain`. */
    content_type?: ProfileConstants.ContentType | string;
    /** The language of the input text for the request: Arabic, English, Japanese, Korean, or Spanish. Regional variants are treated as their parent language; for example, `en-US` is interpreted as `en`. The effect of the **Content-Language** parameter depends on the **Content-Type** parameter. When **Content-Type** is `text/plain` or `text/html`, **Content-Language** is the only way to specify the language. When **Content-Type** is `application/json`, **Content-Language** overrides a language specified with the `language` parameter of a `ContentItem` object, and content items that specify a different language are ignored; omit this parameter to base the language on the specification of the content items. You can specify any combination of languages for **Content-Language** and **Accept-Language**. */
    content_language?: ProfileConstants.ContentLanguage | string;
    /** The desired language of the response. For two-character arguments, regional variants are treated as their parent language; for example, `en-US` is interpreted as `en`. You can specify any combination of languages for the input and response content. */
    accept_language?: ProfileConstants.AcceptLanguage | string;
    /** Indicates whether a raw score in addition to a normalized percentile is returned for each characteristic; raw scores are not compared with a sample population. By default, only normalized percentiles are returned. */
    raw_scores?: boolean;
    /** Indicates whether column labels are returned with a CSV response. By default, no column labels are returned. Applies only when the response type is CSV (`text/csv`). */
    csv_headers?: boolean;
    /** Indicates whether consumption preferences are returned with the results. By default, no consumption preferences are returned. */
    consumption_preferences?: boolean;
    headers?: Object;
    return_response?: boolean;
  }

  /** Constants for the `profile` operation. */
  export namespace ProfileConstants {
    /** The type of the input. For more information, see **Content types** in the method description. Default: `text/plain`. */
    export enum ContentType {
      APPLICATION_JSON = 'application/json',
      TEXT_HTML = 'text/html',
      TEXT_PLAIN = 'text/plain',
    }
    /** The language of the input text for the request: Arabic, English, Japanese, Korean, or Spanish. Regional variants are treated as their parent language; for example, `en-US` is interpreted as `en`. The effect of the **Content-Language** parameter depends on the **Content-Type** parameter. When **Content-Type** is `text/plain` or `text/html`, **Content-Language** is the only way to specify the language. When **Content-Type** is `application/json`, **Content-Language** overrides a language specified with the `language` parameter of a `ContentItem` object, and content items that specify a different language are ignored; omit this parameter to base the language on the specification of the content items. You can specify any combination of languages for **Content-Language** and **Accept-Language**. */
    export enum ContentLanguage {
      AR = 'ar',
      EN = 'en',
      ES = 'es',
      JA = 'ja',
      KO = 'ko',
    }
    /** The desired language of the response. For two-character arguments, regional variants are treated as their parent language; for example, `en-US` is interpreted as `en`. You can specify any combination of languages for the input and response content. */
    export enum AcceptLanguage {
      AR = 'ar',
      DE = 'de',
      EN = 'en',
      ES = 'es',
      FR = 'fr',
      IT = 'it',
      JA = 'ja',
      KO = 'ko',
      PT_BR = 'pt-br',
      ZH_CN = 'zh-cn',
      ZH_TW = 'zh-tw',
    }
  }

  /** Parameters for the `profileAsCsv` operation. */
  export interface ProfileAsCsvParams {
<<<<<<< HEAD
    /** A maximum of 20 MB of content to analyze, though the service requires much less text; for more information, see [Providing sufficient input](/docs/services/personality-insights/input.html#sufficient). For JSON input, provide an object of type `Content`. */
=======
    /** A maximum of 20 MB of content to analyze, though the service requires much less text; for more information, see [Providing sufficient input](https://cloud.ibm.com/docs/services/personality-insights/input.html#sufficient). For JSON input, provide an object of type `Content`. */
>>>>>>> f007a195
    content: Content|string;
    /** The type of the input. For more information, see **Content types** in the method description. Default: `text/plain`. */
    content_type?: ProfileAsCsvConstants.ContentType | string;
    /** The language of the input text for the request: Arabic, English, Japanese, Korean, or Spanish. Regional variants are treated as their parent language; for example, `en-US` is interpreted as `en`. The effect of the **Content-Language** parameter depends on the **Content-Type** parameter. When **Content-Type** is `text/plain` or `text/html`, **Content-Language** is the only way to specify the language. When **Content-Type** is `application/json`, **Content-Language** overrides a language specified with the `language` parameter of a `ContentItem` object, and content items that specify a different language are ignored; omit this parameter to base the language on the specification of the content items. You can specify any combination of languages for **Content-Language** and **Accept-Language**. */
    content_language?: ProfileAsCsvConstants.ContentLanguage | string;
    /** The desired language of the response. For two-character arguments, regional variants are treated as their parent language; for example, `en-US` is interpreted as `en`. You can specify any combination of languages for the input and response content. */
    accept_language?: ProfileAsCsvConstants.AcceptLanguage | string;
    /** Indicates whether a raw score in addition to a normalized percentile is returned for each characteristic; raw scores are not compared with a sample population. By default, only normalized percentiles are returned. */
    raw_scores?: boolean;
    /** Indicates whether column labels are returned with a CSV response. By default, no column labels are returned. Applies only when the response type is CSV (`text/csv`). */
    csv_headers?: boolean;
    /** Indicates whether consumption preferences are returned with the results. By default, no consumption preferences are returned. */
    consumption_preferences?: boolean;
    headers?: Object;
    return_response?: boolean;
  }

  /** Constants for the `profileAsCsv` operation. */
  export namespace ProfileAsCsvConstants {
    /** The type of the input. For more information, see **Content types** in the method description. Default: `text/plain`. */
    export enum ContentType {
      APPLICATION_JSON = 'application/json',
      TEXT_HTML = 'text/html',
      TEXT_PLAIN = 'text/plain',
    }
    /** The language of the input text for the request: Arabic, English, Japanese, Korean, or Spanish. Regional variants are treated as their parent language; for example, `en-US` is interpreted as `en`. The effect of the **Content-Language** parameter depends on the **Content-Type** parameter. When **Content-Type** is `text/plain` or `text/html`, **Content-Language** is the only way to specify the language. When **Content-Type** is `application/json`, **Content-Language** overrides a language specified with the `language` parameter of a `ContentItem` object, and content items that specify a different language are ignored; omit this parameter to base the language on the specification of the content items. You can specify any combination of languages for **Content-Language** and **Accept-Language**. */
    export enum ContentLanguage {
      AR = 'ar',
      EN = 'en',
      ES = 'es',
      JA = 'ja',
      KO = 'ko',
    }
    /** The desired language of the response. For two-character arguments, regional variants are treated as their parent language; for example, `en-US` is interpreted as `en`. You can specify any combination of languages for the input and response content. */
    export enum AcceptLanguage {
      AR = 'ar',
      DE = 'de',
      EN = 'en',
      ES = 'es',
      FR = 'fr',
      IT = 'it',
      JA = 'ja',
      KO = 'ko',
      PT_BR = 'pt-br',
      ZH_CN = 'zh-cn',
      ZH_TW = 'zh-tw',
    }
  }

  /*************************
   * model interfaces
   ************************/

  /** Behavior. */
  export interface Behavior {
    /** The unique, non-localized identifier of the characteristic to which the results pertain. IDs have the form `behavior_{value}`. */
    trait_id: string;
    /** The user-visible, localized name of the characteristic. */
    name: string;
    /** The category of the characteristic: `behavior` for temporal data. */
    category: string;
    /** For JSON content that is timestamped, the percentage of timestamped input data that occurred during that day of the week or hour of the day. The range is 0 to 1. */
    percentage: number;
  }

  /** ConsumptionPreferences. */
  export interface ConsumptionPreferences {
    /** The unique, non-localized identifier of the consumption preference to which the results pertain. IDs have the form `consumption_preferences_{preference}`. */
    consumption_preference_id: string;
    /** The user-visible, localized name of the consumption preference. */
    name: string;
    /** The score for the consumption preference: * `0.0`: Unlikely * `0.5`: Neutral * `1.0`: Likely The scores for some preferences are binary and do not allow a neutral value. The score is an indication of preference based on the results inferred from the input text, not a normalized percentile. */
    score: number;
  }

  /** ConsumptionPreferencesCategory. */
  export interface ConsumptionPreferencesCategory {
    /** The unique, non-localized identifier of the consumption preferences category to which the results pertain. IDs have the form `consumption_preferences_{category}`. */
    consumption_preference_category_id: string;
    /** The user-visible name of the consumption preferences category. */
    name: string;
    /** Detailed results inferred from the input text for the individual preferences of the category. */
    consumption_preferences: ConsumptionPreferences[];
  }

  /** Content. */
  export interface Content {
    /** An array of `ContentItem` objects that provides the text that is to be analyzed. */
    content_items: ContentItem[];
  }

  /** ContentItem. */
  export interface ContentItem {
    /** The content that is to be analyzed. The service supports up to 20 MB of content for all `ContentItem` objects combined. */
    content: string;
    /** A unique identifier for this content item. */
    id?: string;
    /** A timestamp that identifies when this content was created. Specify a value in milliseconds since the UNIX Epoch (January 1, 1970, at 0:00 UTC). Required only for results that include temporal behavior data. */
    created?: number;
    /** A timestamp that identifies when this content was last updated. Specify a value in milliseconds since the UNIX Epoch (January 1, 1970, at 0:00 UTC). Required only for results that include temporal behavior data. */
    updated?: number;
    /** The MIME type of the content. The default is plain text. The tags are stripped from HTML content before it is analyzed; plain text is processed as submitted. */
    contenttype?: string;
    /** The language identifier (two-letter ISO 639-1 identifier) for the language of the content item. The default is `en` (English). Regional variants are treated as their parent language; for example, `en-US` is interpreted as `en`. A language specified with the **Content-Type** parameter overrides the value of this parameter; any content items that specify a different language are ignored. Omit the **Content-Type** parameter to base the language on the most prevalent specification among the content items; again, content items that specify a different language are ignored. You can specify any combination of languages for the input and response content. */
    language?: string;
    /** The unique ID of the parent content item for this item. Used to identify hierarchical relationships between posts/replies, messages/replies, and so on. */
    parentid?: string;
    /** Indicates whether this content item is a reply to another content item. */
    reply?: boolean;
    /** Indicates whether this content item is a forwarded/copied version of another content item. */
    forward?: boolean;
  }

  /** Profile. */
  export interface Profile {
    /** The language model that was used to process the input. */
    processed_language: string;
    /** The number of words from the input that were used to produce the profile. */
    word_count: number;
    /** When guidance is appropriate, a string that provides a message that indicates the number of words found and where that value falls in the range of required or suggested number of words. */
    word_count_message?: string;
    /** A recursive array of `Trait` objects that provides detailed results for the Big Five personality characteristics (dimensions and facets) inferred from the input text. */
    personality: Trait[];
    /** Detailed results for the Needs characteristics inferred from the input text. */
    needs: Trait[];
    /** Detailed results for the Values characteristics inferred from the input text. */
    values: Trait[];
    /** For JSON content that is timestamped, detailed results about the social behavior disclosed by the input in terms of temporal characteristics. The results include information about the distribution of the content over the days of the week and the hours of the day. */
    behavior?: Behavior[];
    /** If the **consumption_preferences** parameter is `true`, detailed results for each category of consumption preferences. Each element of the array provides information inferred from the input text for the individual preferences of that category. */
    consumption_preferences?: ConsumptionPreferencesCategory[];
    /** Warning messages associated with the input text submitted with the request. The array is empty if the input generated no warnings. */
    warnings: Warning[];
  }

  /** Trait. */
  export interface Trait {
    /** The unique, non-localized identifier of the characteristic to which the results pertain. IDs have the form * `big5_{characteristic}` for Big Five personality dimensions * `facet_{characteristic}` for Big Five personality facets * `need_{characteristic}` for Needs *`value_{characteristic}` for Values. */
    trait_id: string;
    /** The user-visible, localized name of the characteristic. */
    name: string;
    /** The category of the characteristic: `personality` for Big Five personality characteristics, `needs` for Needs, and `values` for Values. */
    category: string;
    /** The normalized percentile score for the characteristic. The range is 0 to 1. For example, if the percentage for Openness is 0.60, the author scored in the 60th percentile; the author is more open than 59 percent of the population and less open than 39 percent of the population. */
    percentile: number;
    /** The raw score for the characteristic. The range is 0 to 1. A higher score generally indicates a greater likelihood that the author has that characteristic, but raw scores must be considered in aggregate: The range of values in practice might be much smaller than 0 to 1, so an individual score must be considered in the context of the overall scores and their range. The raw score is computed based on the input and the service model; it is not normalized or compared with a sample population. The raw score enables comparison of the results against a different sampling population and with a custom normalization approach. */
    raw_score?: number;
    /** **`2017-10-13`**: Indicates whether the characteristic is meaningful for the input language. The field is always `true` for all characteristics of English, Spanish, and Japanese input. The field is `false` for the subset of characteristics of Arabic and Korean input for which the service's models are unable to generate meaningful results. **`2016-10-19`**: Not returned. */
    significant?: boolean;
    /** For `personality` (Big Five) dimensions, more detailed results for the facets of each dimension as inferred from the input text. */
    children?: Trait[];
  }

  /** Warning. */
  export interface Warning {
    /** The identifier of the warning message. */
    warning_id: string;
    /** The message associated with the `warning_id`: * `WORD_COUNT_MESSAGE`: "There were {number} words in the input. We need a minimum of 600, preferably 1,200 or more, to compute statistically significant estimates." * `JSON_AS_TEXT`: "Request input was processed as text/plain as indicated, however detected a JSON input. Did you mean application/json?" * `CONTENT_TRUNCATED`: "For maximum accuracy while also optimizing processing time, only the first 250KB of input text (excluding markup) was analyzed. Accuracy levels off at approximately 3,000 words so this did not affect the accuracy of the profile." * `PARTIAL_TEXT_USED`, "The text provided to compute the profile was trimmed for performance reasons. This action does not affect the accuracy of the output, as not all of the input text was required." Applies only when Arabic input text exceeds a threshold at which additional words do not contribute to the accuracy of the profile. */
    message: string;
  }

}

export = PersonalityInsightsV3;<|MERGE_RESOLUTION|>--- conflicted
+++ resolved
@@ -21,11 +21,7 @@
 import { FileObject } from '../lib/helper';
 
 /**
-<<<<<<< HEAD
- * The IBM Watson&trade; Personality Insights service enables applications to derive insights from social media, enterprise data, or other digital communications. The service uses linguistic analytics to infer individuals' intrinsic personality characteristics, including Big Five, Needs, and Values, from digital communications such as email, text messages, tweets, and forum posts.  The service can automatically infer, from potentially noisy social media, portraits of individuals that reflect their personality characteristics. The service can infer consumption preferences based on the results of its analysis and, for JSON content that is timestamped, can report temporal behavior. * For information about the meaning of the models that the service uses to describe personality characteristics, see [Personality models](/docs/services/personality-insights/models.html). * For information about the meaning of the consumption preferences, see [Consumption preferences](/docs/services/personality-insights/preferences.html).   **Note:** Request logging is disabled for the Personality Insights service. Regardless of whether you set the `X-Watson-Learning-Opt-Out` request header, the service does not log or retain data from requests and responses.
-=======
  * The IBM Watson&trade; Personality Insights service enables applications to derive insights from social media, enterprise data, or other digital communications. The service uses linguistic analytics to infer individuals' intrinsic personality characteristics, including Big Five, Needs, and Values, from digital communications such as email, text messages, tweets, and forum posts.  The service can automatically infer, from potentially noisy social media, portraits of individuals that reflect their personality characteristics. The service can infer consumption preferences based on the results of its analysis and, for JSON content that is timestamped, can report temporal behavior. * For information about the meaning of the models that the service uses to describe personality characteristics, see [Personality models](https://cloud.ibm.com/docs/services/personality-insights/models.html). * For information about the meaning of the consumption preferences, see [Consumption preferences](https://cloud.ibm.com/docs/services/personality-insights/preferences.html).   **Note:** Request logging is disabled for the Personality Insights service. Regardless of whether you set the `X-Watson-Learning-Opt-Out` request header, the service does not log or retain data from requests and responses.
->>>>>>> f007a195
  */
 
 class PersonalityInsightsV3 extends BaseService {
@@ -73,13 +69,8 @@
    * English, Japanese, Korean, or Spanish. It can return its results in a variety of languages.
    *
    * **See also:**
-<<<<<<< HEAD
-   * * [Requesting a profile](/docs/services/personality-insights/input.html)
-   * * [Providing sufficient input](/docs/services/personality-insights/input.html#sufficient)
-=======
    * * [Requesting a profile](https://cloud.ibm.com/docs/services/personality-insights/input.html)
    * * [Providing sufficient input](https://cloud.ibm.com/docs/services/personality-insights/input.html#sufficient)
->>>>>>> f007a195
    *
    * ### Content types
    *
@@ -92,12 +83,8 @@
    * When specifying a content type of plain text or HTML, include the `charset` parameter to indicate the character
    * encoding of the input text; for example, `Content-Type: text/plain;charset=utf-8`.
    *
-<<<<<<< HEAD
-   * **See also:** [Specifying request and response formats](/docs/services/personality-insights/input.html#formats)
-=======
    * **See also:** [Specifying request and response
    * formats](https://cloud.ibm.com/docs/services/personality-insights/input.html#formats)
->>>>>>> f007a195
    *
    * ### Accept types
    *
@@ -106,24 +93,14 @@
    * request optional column headers for CSV output.
    *
    * **See also:**
-<<<<<<< HEAD
-   * * [Understanding a JSON profile](/docs/services/personality-insights/output.html)
-   * * [Understanding a CSV profile](/docs/services/personality-insights/output-csv.html).
-=======
    * * [Understanding a JSON profile](https://cloud.ibm.com/docs/services/personality-insights/output.html)
    * * [Understanding a CSV profile](https://cloud.ibm.com/docs/services/personality-insights/output-csv.html).
->>>>>>> f007a195
    *
    * @param {Object} params - The parameters to send to the service.
    * @param {Content|string} params.content - A maximum of 20 MB of content to analyze, though the service requires much
    * less text; for more information, see [Providing sufficient
-<<<<<<< HEAD
-   * input](/docs/services/personality-insights/input.html#sufficient). For JSON input, provide an object of type
-   * `Content`.
-=======
    * input](https://cloud.ibm.com/docs/services/personality-insights/input.html#sufficient). For JSON input, provide an
    * object of type `Content`.
->>>>>>> f007a195
    * @param {string} [params.content_type] - The type of the input. For more information, see **Content types** in the
    * method description.
    *
@@ -154,7 +131,6 @@
    */
   public profile(params: PersonalityInsightsV3.ProfileParams, callback?: PersonalityInsightsV3.Callback<PersonalityInsightsV3.Profile>): NodeJS.ReadableStream | Promise<any> | void {
     const _params = extend({}, params);
-<<<<<<< HEAD
     const _callback = callback;
     const requiredParams = ['content'];
 
@@ -165,10 +141,6 @@
         });
       });
     }
-=======
-    const _callback = (callback) ? callback : () => { /* noop */ };
-    const requiredParams = ['content'];
->>>>>>> f007a195
 
     const missingParams = getMissingParams(_params, requiredParams);
     if (missingParams) {
@@ -211,13 +183,8 @@
    * English, Japanese, Korean, or Spanish. It can return its results in a variety of languages.
    *
    * **See also:**
-<<<<<<< HEAD
-   * * [Requesting a profile](/docs/services/personality-insights/input.html)
-   * * [Providing sufficient input](/docs/services/personality-insights/input.html#sufficient)
-=======
    * * [Requesting a profile](https://cloud.ibm.com/docs/services/personality-insights/input.html)
    * * [Providing sufficient input](https://cloud.ibm.com/docs/services/personality-insights/input.html#sufficient)
->>>>>>> f007a195
    *
    * ### Content types
    *
@@ -230,12 +197,8 @@
    * When specifying a content type of plain text or HTML, include the `charset` parameter to indicate the character
    * encoding of the input text; for example, `Content-Type: text/plain;charset=utf-8`.
    *
-<<<<<<< HEAD
-   * **See also:** [Specifying request and response formats](/docs/services/personality-insights/input.html#formats)
-=======
    * **See also:** [Specifying request and response
    * formats](https://cloud.ibm.com/docs/services/personality-insights/input.html#formats)
->>>>>>> f007a195
    *
    * ### Accept types
    *
@@ -244,24 +207,14 @@
    * request optional column headers for CSV output.
    *
    * **See also:**
-<<<<<<< HEAD
-   * * [Understanding a JSON profile](/docs/services/personality-insights/output.html)
-   * * [Understanding a CSV profile](/docs/services/personality-insights/output-csv.html).
-=======
    * * [Understanding a JSON profile](https://cloud.ibm.com/docs/services/personality-insights/output.html)
    * * [Understanding a CSV profile](https://cloud.ibm.com/docs/services/personality-insights/output-csv.html).
->>>>>>> f007a195
    *
    * @param {Object} params - The parameters to send to the service.
    * @param {Content|string} params.content - A maximum of 20 MB of content to analyze, though the service requires much
    * less text; for more information, see [Providing sufficient
-<<<<<<< HEAD
-   * input](/docs/services/personality-insights/input.html#sufficient). For JSON input, provide an object of type
-   * `Content`.
-=======
    * input](https://cloud.ibm.com/docs/services/personality-insights/input.html#sufficient). For JSON input, provide an
    * object of type `Content`.
->>>>>>> f007a195
    * @param {string} [params.content_type] - The type of the input. For more information, see **Content types** in the
    * method description.
    *
@@ -292,7 +245,6 @@
    */
   public profileAsCsv(params: PersonalityInsightsV3.ProfileAsCsvParams, callback?: PersonalityInsightsV3.Callback<NodeJS.ReadableStream|FileObject|Buffer>): NodeJS.ReadableStream | Promise<any> | void {
     const _params = extend({}, params);
-<<<<<<< HEAD
     const _callback = callback;
     const requiredParams = ['content'];
 
@@ -303,10 +255,6 @@
         });
       });
     }
-=======
-    const _callback = (callback) ? callback : () => { /* noop */ };
-    const requiredParams = ['content'];
->>>>>>> f007a195
 
     const missingParams = getMissingParams(_params, requiredParams);
     if (missingParams) {
@@ -377,11 +325,7 @@
 
   /** Parameters for the `profile` operation. */
   export interface ProfileParams {
-<<<<<<< HEAD
-    /** A maximum of 20 MB of content to analyze, though the service requires much less text; for more information, see [Providing sufficient input](/docs/services/personality-insights/input.html#sufficient). For JSON input, provide an object of type `Content`. */
-=======
     /** A maximum of 20 MB of content to analyze, though the service requires much less text; for more information, see [Providing sufficient input](https://cloud.ibm.com/docs/services/personality-insights/input.html#sufficient). For JSON input, provide an object of type `Content`. */
->>>>>>> f007a195
     content: Content|string;
     /** The type of the input. For more information, see **Content types** in the method description. Default: `text/plain`. */
     content_type?: ProfileConstants.ContentType | string;
@@ -433,11 +377,7 @@
 
   /** Parameters for the `profileAsCsv` operation. */
   export interface ProfileAsCsvParams {
-<<<<<<< HEAD
-    /** A maximum of 20 MB of content to analyze, though the service requires much less text; for more information, see [Providing sufficient input](/docs/services/personality-insights/input.html#sufficient). For JSON input, provide an object of type `Content`. */
-=======
     /** A maximum of 20 MB of content to analyze, though the service requires much less text; for more information, see [Providing sufficient input](https://cloud.ibm.com/docs/services/personality-insights/input.html#sufficient). For JSON input, provide an object of type `Content`. */
->>>>>>> f007a195
     content: Content|string;
     /** The type of the input. For more information, see **Content types** in the method description. Default: `text/plain`. */
     content_type?: ProfileAsCsvConstants.ContentType | string;
