/**
 * Copyright 2018 IBM All Rights Reserved.
 *
 * Licensed under the Apache License, Version 2.0 (the "License");
 * you may not use this file except in compliance with the License.
 * You may obtain a copy of the License at
 *
 *      http://www.apache.org/licenses/LICENSE-2.0
 *
 * Unless required by applicable law or agreed to in writing, software
 * distributed under the License is distributed on an "AS IS" BASIS,
 * WITHOUT WARRANTIES OR CONDITIONS OF ANY KIND, either express or implied.
 * See the License for the specific language governing permissions and
 * limitations under the License.
 */

import { AxiosResponse } from 'axios';
import * as extend from 'extend';
<<<<<<< HEAD
import { BaseService } from '../lib/base_service';
import { getDefaultHeaders } from '../lib/common';
import { getMissingParams } from '../lib/helper';
import { FileObject } from '../lib/helper';
=======
import { BaseService } from 'ibm-cloud-sdk-core';
import { getMissingParams } from 'ibm-cloud-sdk-core';
import { FileObject } from 'ibm-cloud-sdk-core';
import { RequestResponse } from 'request';
import { getSdkHeaders } from '../lib/common';
>>>>>>> f4e0a7ee

/**
 * The IBM Watson&trade; Personality Insights service enables applications to derive insights from social media, enterprise data, or other digital communications. The service uses linguistic analytics to infer individuals' intrinsic personality characteristics, including Big Five, Needs, and Values, from digital communications such as email, text messages, tweets, and forum posts.  The service can automatically infer, from potentially noisy social media, portraits of individuals that reflect their personality characteristics. The service can infer consumption preferences based on the results of its analysis and, for JSON content that is timestamped, can report temporal behavior. * For information about the meaning of the models that the service uses to describe personality characteristics, see [Personality models](https://cloud.ibm.com/docs/services/personality-insights/models.html). * For information about the meaning of the consumption preferences, see [Consumption preferences](https://cloud.ibm.com/docs/services/personality-insights/preferences.html).   **Note:** Request logging is disabled for the Personality Insights service. Regardless of whether you set the `X-Watson-Learning-Opt-Out` request header, the service does not log or retain data from requests and responses.
 */

class PersonalityInsightsV3 extends BaseService {

  static URL: string = 'https://gateway.watsonplatform.net/personality-insights/api';
  name: string; // set by prototype to 'personality_insights'
  serviceVersion: string; // set by prototype to 'v3'

  /**
   * Construct a PersonalityInsightsV3 object.
   *
   * @param {Object} options - Options for the service.
   * @param {string} options.version - The API version date to use with the service, in "YYYY-MM-DD" format. Whenever the API is changed in a backwards incompatible way, a new minor version of the API is released. The service uses the API version for the date you specify, or the most recent version before that date. Note that you should not programmatically specify the current date at runtime, in case the API has been updated since your application's release. Instead, specify a version date that is compatible with your application, and don't change it until your application is ready for a later version.
   * @param {string} [options.url] - The base url to use when contacting the service (e.g. 'https://gateway.watsonplatform.net/personality-insights/api'). The base url may differ between Bluemix regions.
   * @param {string} [options.username] - The username used to authenticate with the service. Username and password credentials are only required to run your application locally or outside of Bluemix. When running on Bluemix, the credentials will be automatically loaded from the `VCAP_SERVICES` environment variable.
   * @param {string} [options.password] - The password used to authenticate with the service. Username and password credentials are only required to run your application locally or outside of Bluemix. When running on Bluemix, the credentials will be automatically loaded from the `VCAP_SERVICES` environment variable.
   * @param {string} [options.iam_access_token] - An IAM access token fully managed by the application. Responsibility falls on the application to refresh the token, either before it expires or reactively upon receiving a 401 from the service, as any requests made with an expired token will fail.
   * @param {string} [options.iam_apikey] - An API key that can be used to request IAM tokens. If this API key is provided, the SDK will manage the token and handle the refreshing.
   * @param {string} [options.iam_url] - An optional URL for the IAM service API. Defaults to 'https://iam.bluemix.net/identity/token'.
   * @param {boolean} [options.use_unauthenticated] - Set to `true` to avoid including an authorization header. This option may be useful for requests that are proxied.
   * @param {Object} [options.headers] - Default headers that shall be included with every request to the service.
   * @param {boolean} [options.headers.X-Watson-Learning-Opt-Out] - Set to `true` to opt-out of data collection. By default, all IBM Watson services log requests and their results. Logging is done only to improve the services for future users. The logged data is not shared or made public. If you are concerned with protecting the privacy of users' personal information or otherwise do not want your requests to be logged, you can opt out of logging.
   * @constructor
   * @returns {PersonalityInsightsV3}
   * @throws {Error}
   */
  constructor(options: PersonalityInsightsV3.Options) {
    super(options);
    // check if 'version' was provided
    if (typeof this._options.version === 'undefined') {
      throw new Error('Argument error: version was not specified');
    }
    this._options.qs.version = options.version;
  }

  /*************************
   * methods
   ************************/

  /**
   * Get profile.
   *
   * Generates a personality profile for the author of the input text. The service accepts a maximum of 20 MB of input
   * content, but it requires much less text to produce an accurate profile. The service can analyze text in Arabic,
   * English, Japanese, Korean, or Spanish. It can return its results in a variety of languages.
   *
   * **See also:**
   * * [Requesting a profile](https://cloud.ibm.com/docs/services/personality-insights/input.html)
   * * [Providing sufficient input](https://cloud.ibm.com/docs/services/personality-insights/input.html#sufficient)
   *
   * ### Content types
   *
   *  You can provide input content as plain text (`text/plain`), HTML (`text/html`), or JSON (`application/json`) by
   * specifying the **Content-Type** parameter. The default is `text/plain`.
   * * Per the JSON specification, the default character encoding for JSON content is effectively always UTF-8.
   * * Per the HTTP specification, the default encoding for plain text and HTML is ISO-8859-1 (effectively, the ASCII
   * character set).
   *
   * When specifying a content type of plain text or HTML, include the `charset` parameter to indicate the character
   * encoding of the input text; for example, `Content-Type: text/plain;charset=utf-8`.
   *
   * **See also:** [Specifying request and response
   * formats](https://cloud.ibm.com/docs/services/personality-insights/input.html#formats)
   *
   * ### Accept types
   *
   *  You must request a response as JSON (`application/json`) or comma-separated values (`text/csv`) by specifying the
   * **Accept** parameter. CSV output includes a fixed number of columns. Set the **csv_headers** parameter to `true` to
   * request optional column headers for CSV output.
   *
   * **See also:**
   * * [Understanding a JSON profile](https://cloud.ibm.com/docs/services/personality-insights/output.html)
   * * [Understanding a CSV profile](https://cloud.ibm.com/docs/services/personality-insights/output-csv.html).
   *
   * @param {Object} params - The parameters to send to the service.
   * @param {Content|string} params.content - A maximum of 20 MB of content to analyze, though the service requires much
   * less text; for more information, see [Providing sufficient
   * input](https://cloud.ibm.com/docs/services/personality-insights/input.html#sufficient). For JSON input, provide an
   * object of type `Content`.
   * @param {string} [params.content_type] - The type of the input. For more information, see **Content types** in the
   * method description.
   *
   * Default: `text/plain`.
   * @param {string} [params.content_language] - The language of the input text for the request: Arabic, English,
   * Japanese, Korean, or Spanish. Regional variants are treated as their parent language; for example, `en-US` is
   * interpreted as `en`.
   *
   * The effect of the **Content-Language** parameter depends on the **Content-Type** parameter. When **Content-Type**
   * is `text/plain` or `text/html`, **Content-Language** is the only way to specify the language. When **Content-Type**
   * is `application/json`, **Content-Language** overrides a language specified with the `language` parameter of a
   * `ContentItem` object, and content items that specify a different language are ignored; omit this parameter to base
   * the language on the specification of the content items. You can specify any combination of languages for
   * **Content-Language** and **Accept-Language**.
   * @param {string} [params.accept_language] - The desired language of the response. For two-character arguments,
   * regional variants are treated as their parent language; for example, `en-US` is interpreted as `en`. You can
   * specify any combination of languages for the input and response content.
   * @param {boolean} [params.raw_scores] - Indicates whether a raw score in addition to a normalized percentile is
   * returned for each characteristic; raw scores are not compared with a sample population. By default, only normalized
   * percentiles are returned.
   * @param {boolean} [params.csv_headers] - Indicates whether column labels are returned with a CSV response. By
   * default, no column labels are returned. Applies only when the response type is CSV (`text/csv`).
   * @param {boolean} [params.consumption_preferences] - Indicates whether consumption preferences are returned with the
   * results. By default, no consumption preferences are returned.
   * @param {Object} [params.headers] - Custom request headers
   * @param {Function} [callback] - The callback that handles the response.
   * @returns {NodeJS.ReadableStream|void}
   */
  public profile(params: PersonalityInsightsV3.ProfileParams, callback?: PersonalityInsightsV3.Callback<PersonalityInsightsV3.Profile>): Promise<any> | void {
    const _params = extend({}, params);
    const _callback = callback;
    const requiredParams = ['content'];

    if (!_callback) {
      return new Promise((resolve, reject) => {
        this.profile(params, (err, bod, res) => {
          err ? reject(err) : _params.return_response ? resolve(res) : resolve(bod);
        });
      });
    }

    const missingParams = getMissingParams(_params, requiredParams);
    if (missingParams) {
      return _callback(missingParams);
    }
    const body = _params.content;
 
    const query = {
      'raw_scores': _params.raw_scores,
      'csv_headers': _params.csv_headers,
      'consumption_preferences': _params.consumption_preferences
    };

    const sdkHeaders = getSdkHeaders('personality_insights', 'v3', 'profile');
 
    const parameters = {
      options: {
        url: '/v3/profile',
        method: 'POST',
        json: (_params.content_type === 'application/json'),
        body,
        qs: query,
      },
      defaultOptions: extend(true, {}, this._options, {
        headers: extend(true, sdkHeaders, {
          'Accept': 'application/json',
          'Content-Type': _params.content_type,
          'Content-Language': _params.content_language,
          'Accept-Language': _params.accept_language
        }, _params.headers),
      }),
    };

    return this.createRequest(parameters, _callback);
  };

  /**
   * Get profile as csv.
   *
   * Generates a personality profile for the author of the input text. The service accepts a maximum of 20 MB of input
   * content, but it requires much less text to produce an accurate profile. The service can analyze text in Arabic,
   * English, Japanese, Korean, or Spanish. It can return its results in a variety of languages.
   *
   * **See also:**
   * * [Requesting a profile](https://cloud.ibm.com/docs/services/personality-insights/input.html)
   * * [Providing sufficient input](https://cloud.ibm.com/docs/services/personality-insights/input.html#sufficient)
   *
   * ### Content types
   *
   *  You can provide input content as plain text (`text/plain`), HTML (`text/html`), or JSON (`application/json`) by
   * specifying the **Content-Type** parameter. The default is `text/plain`.
   * * Per the JSON specification, the default character encoding for JSON content is effectively always UTF-8.
   * * Per the HTTP specification, the default encoding for plain text and HTML is ISO-8859-1 (effectively, the ASCII
   * character set).
   *
   * When specifying a content type of plain text or HTML, include the `charset` parameter to indicate the character
   * encoding of the input text; for example, `Content-Type: text/plain;charset=utf-8`.
   *
   * **See also:** [Specifying request and response
   * formats](https://cloud.ibm.com/docs/services/personality-insights/input.html#formats)
   *
   * ### Accept types
   *
   *  You must request a response as JSON (`application/json`) or comma-separated values (`text/csv`) by specifying the
   * **Accept** parameter. CSV output includes a fixed number of columns. Set the **csv_headers** parameter to `true` to
   * request optional column headers for CSV output.
   *
   * **See also:**
   * * [Understanding a JSON profile](https://cloud.ibm.com/docs/services/personality-insights/output.html)
   * * [Understanding a CSV profile](https://cloud.ibm.com/docs/services/personality-insights/output-csv.html).
   *
   * @param {Object} params - The parameters to send to the service.
   * @param {Content|string} params.content - A maximum of 20 MB of content to analyze, though the service requires much
   * less text; for more information, see [Providing sufficient
   * input](https://cloud.ibm.com/docs/services/personality-insights/input.html#sufficient). For JSON input, provide an
   * object of type `Content`.
   * @param {string} [params.content_type] - The type of the input. For more information, see **Content types** in the
   * method description.
   *
   * Default: `text/plain`.
   * @param {string} [params.content_language] - The language of the input text for the request: Arabic, English,
   * Japanese, Korean, or Spanish. Regional variants are treated as their parent language; for example, `en-US` is
   * interpreted as `en`.
   *
   * The effect of the **Content-Language** parameter depends on the **Content-Type** parameter. When **Content-Type**
   * is `text/plain` or `text/html`, **Content-Language** is the only way to specify the language. When **Content-Type**
   * is `application/json`, **Content-Language** overrides a language specified with the `language` parameter of a
   * `ContentItem` object, and content items that specify a different language are ignored; omit this parameter to base
   * the language on the specification of the content items. You can specify any combination of languages for
   * **Content-Language** and **Accept-Language**.
   * @param {string} [params.accept_language] - The desired language of the response. For two-character arguments,
   * regional variants are treated as their parent language; for example, `en-US` is interpreted as `en`. You can
   * specify any combination of languages for the input and response content.
   * @param {boolean} [params.raw_scores] - Indicates whether a raw score in addition to a normalized percentile is
   * returned for each characteristic; raw scores are not compared with a sample population. By default, only normalized
   * percentiles are returned.
   * @param {boolean} [params.csv_headers] - Indicates whether column labels are returned with a CSV response. By
   * default, no column labels are returned. Applies only when the response type is CSV (`text/csv`).
   * @param {boolean} [params.consumption_preferences] - Indicates whether consumption preferences are returned with the
   * results. By default, no consumption preferences are returned.
   * @param {Object} [params.headers] - Custom request headers
   * @param {Function} [callback] - The callback that handles the response.
   * @returns {NodeJS.ReadableStream|void}
   */
  public profileAsCsv(params: PersonalityInsightsV3.ProfileAsCsvParams, callback?: PersonalityInsightsV3.Callback<NodeJS.ReadableStream|FileObject|Buffer>): Promise<any> | void {
    const _params = extend({}, params);
    const _callback = callback;
    const requiredParams = ['content'];

    if (!_callback) {
      return new Promise((resolve, reject) => {
        this.profileAsCsv(params, (err, bod, res) => {
          err ? reject(err) : _params.return_response ? resolve(res) : resolve(bod);
        });
      });
    }

    const missingParams = getMissingParams(_params, requiredParams);
    if (missingParams) {
      return _callback(missingParams);
    }
    const body = _params.content;
 
    const query = {
      'raw_scores': _params.raw_scores,
      'csv_headers': _params.csv_headers,
      'consumption_preferences': _params.consumption_preferences
    };

    const sdkHeaders = getSdkHeaders('personality_insights', 'v3', 'profileAsCsv');
 
    const parameters = {
      options: {
        url: '/v3/profile',
        method: 'POST',
        json: (_params.content_type === 'application/json'),
        body,
        qs: query,
      },
      defaultOptions: extend(true, {}, this._options, {
        headers: extend(true, sdkHeaders, {
          'Accept': 'text/csv',
          'Content-Type': _params.content_type,
          'Content-Language': _params.content_language,
          'Accept-Language': _params.accept_language
        }, _params.headers),
      }),
    };

    return this.createRequest(parameters, _callback);
  };

}

PersonalityInsightsV3.prototype.name = 'personality_insights';
PersonalityInsightsV3.prototype.serviceVersion = 'v3';

/*************************
 * interfaces
 ************************/

namespace PersonalityInsightsV3 {

  /** Options for the `PersonalityInsightsV3` constructor. */
  export type Options = {
    version: string;
    url?: string;
    iam_access_token?: string;
    iam_apikey?: string;
    iam_url?: string;
    username?: string;
    password?: string;
    use_unauthenticated?: boolean;
    headers?: object;
  }

  /** The callback for a service request. */
  export type Callback<T> = (error: any, body?: T, response?: AxiosResponse<T>) => void;

  /** The body of a service request that returns no response data. */
  export interface Empty { }

  /*************************
   * request interfaces
   ************************/

  /** Parameters for the `profile` operation. */
  export interface ProfileParams {
    /** A maximum of 20 MB of content to analyze, though the service requires much less text; for more information, see [Providing sufficient input](https://cloud.ibm.com/docs/services/personality-insights/input.html#sufficient). For JSON input, provide an object of type `Content`. */
    content: Content|string;
    /** The type of the input. For more information, see **Content types** in the method description. Default: `text/plain`. */
    content_type?: ProfileConstants.ContentType | string;
    /** The language of the input text for the request: Arabic, English, Japanese, Korean, or Spanish. Regional variants are treated as their parent language; for example, `en-US` is interpreted as `en`. The effect of the **Content-Language** parameter depends on the **Content-Type** parameter. When **Content-Type** is `text/plain` or `text/html`, **Content-Language** is the only way to specify the language. When **Content-Type** is `application/json`, **Content-Language** overrides a language specified with the `language` parameter of a `ContentItem` object, and content items that specify a different language are ignored; omit this parameter to base the language on the specification of the content items. You can specify any combination of languages for **Content-Language** and **Accept-Language**. */
    content_language?: ProfileConstants.ContentLanguage | string;
    /** The desired language of the response. For two-character arguments, regional variants are treated as their parent language; for example, `en-US` is interpreted as `en`. You can specify any combination of languages for the input and response content. */
    accept_language?: ProfileConstants.AcceptLanguage | string;
    /** Indicates whether a raw score in addition to a normalized percentile is returned for each characteristic; raw scores are not compared with a sample population. By default, only normalized percentiles are returned. */
    raw_scores?: boolean;
    /** Indicates whether column labels are returned with a CSV response. By default, no column labels are returned. Applies only when the response type is CSV (`text/csv`). */
    csv_headers?: boolean;
    /** Indicates whether consumption preferences are returned with the results. By default, no consumption preferences are returned. */
    consumption_preferences?: boolean;
    headers?: Object;
    return_response?: boolean;
  }

  /** Constants for the `profile` operation. */
  export namespace ProfileConstants {
    /** The type of the input. For more information, see **Content types** in the method description. Default: `text/plain`. */
    export enum ContentType {
      APPLICATION_JSON = 'application/json',
      TEXT_HTML = 'text/html',
      TEXT_PLAIN = 'text/plain',
    }
    /** The language of the input text for the request: Arabic, English, Japanese, Korean, or Spanish. Regional variants are treated as their parent language; for example, `en-US` is interpreted as `en`. The effect of the **Content-Language** parameter depends on the **Content-Type** parameter. When **Content-Type** is `text/plain` or `text/html`, **Content-Language** is the only way to specify the language. When **Content-Type** is `application/json`, **Content-Language** overrides a language specified with the `language` parameter of a `ContentItem` object, and content items that specify a different language are ignored; omit this parameter to base the language on the specification of the content items. You can specify any combination of languages for **Content-Language** and **Accept-Language**. */
    export enum ContentLanguage {
      AR = 'ar',
      EN = 'en',
      ES = 'es',
      JA = 'ja',
      KO = 'ko',
    }
    /** The desired language of the response. For two-character arguments, regional variants are treated as their parent language; for example, `en-US` is interpreted as `en`. You can specify any combination of languages for the input and response content. */
    export enum AcceptLanguage {
      AR = 'ar',
      DE = 'de',
      EN = 'en',
      ES = 'es',
      FR = 'fr',
      IT = 'it',
      JA = 'ja',
      KO = 'ko',
      PT_BR = 'pt-br',
      ZH_CN = 'zh-cn',
      ZH_TW = 'zh-tw',
    }
  }

  /** Parameters for the `profileAsCsv` operation. */
  export interface ProfileAsCsvParams {
    /** A maximum of 20 MB of content to analyze, though the service requires much less text; for more information, see [Providing sufficient input](https://cloud.ibm.com/docs/services/personality-insights/input.html#sufficient). For JSON input, provide an object of type `Content`. */
    content: Content|string;
    /** The type of the input. For more information, see **Content types** in the method description. Default: `text/plain`. */
    content_type?: ProfileAsCsvConstants.ContentType | string;
    /** The language of the input text for the request: Arabic, English, Japanese, Korean, or Spanish. Regional variants are treated as their parent language; for example, `en-US` is interpreted as `en`. The effect of the **Content-Language** parameter depends on the **Content-Type** parameter. When **Content-Type** is `text/plain` or `text/html`, **Content-Language** is the only way to specify the language. When **Content-Type** is `application/json`, **Content-Language** overrides a language specified with the `language` parameter of a `ContentItem` object, and content items that specify a different language are ignored; omit this parameter to base the language on the specification of the content items. You can specify any combination of languages for **Content-Language** and **Accept-Language**. */
    content_language?: ProfileAsCsvConstants.ContentLanguage | string;
    /** The desired language of the response. For two-character arguments, regional variants are treated as their parent language; for example, `en-US` is interpreted as `en`. You can specify any combination of languages for the input and response content. */
    accept_language?: ProfileAsCsvConstants.AcceptLanguage | string;
    /** Indicates whether a raw score in addition to a normalized percentile is returned for each characteristic; raw scores are not compared with a sample population. By default, only normalized percentiles are returned. */
    raw_scores?: boolean;
    /** Indicates whether column labels are returned with a CSV response. By default, no column labels are returned. Applies only when the response type is CSV (`text/csv`). */
    csv_headers?: boolean;
    /** Indicates whether consumption preferences are returned with the results. By default, no consumption preferences are returned. */
    consumption_preferences?: boolean;
    headers?: Object;
    return_response?: boolean;
  }

  /** Constants for the `profileAsCsv` operation. */
  export namespace ProfileAsCsvConstants {
    /** The type of the input. For more information, see **Content types** in the method description. Default: `text/plain`. */
    export enum ContentType {
      APPLICATION_JSON = 'application/json',
      TEXT_HTML = 'text/html',
      TEXT_PLAIN = 'text/plain',
    }
    /** The language of the input text for the request: Arabic, English, Japanese, Korean, or Spanish. Regional variants are treated as their parent language; for example, `en-US` is interpreted as `en`. The effect of the **Content-Language** parameter depends on the **Content-Type** parameter. When **Content-Type** is `text/plain` or `text/html`, **Content-Language** is the only way to specify the language. When **Content-Type** is `application/json`, **Content-Language** overrides a language specified with the `language` parameter of a `ContentItem` object, and content items that specify a different language are ignored; omit this parameter to base the language on the specification of the content items. You can specify any combination of languages for **Content-Language** and **Accept-Language**. */
    export enum ContentLanguage {
      AR = 'ar',
      EN = 'en',
      ES = 'es',
      JA = 'ja',
      KO = 'ko',
    }
    /** The desired language of the response. For two-character arguments, regional variants are treated as their parent language; for example, `en-US` is interpreted as `en`. You can specify any combination of languages for the input and response content. */
    export enum AcceptLanguage {
      AR = 'ar',
      DE = 'de',
      EN = 'en',
      ES = 'es',
      FR = 'fr',
      IT = 'it',
      JA = 'ja',
      KO = 'ko',
      PT_BR = 'pt-br',
      ZH_CN = 'zh-cn',
      ZH_TW = 'zh-tw',
    }
  }

  /*************************
   * model interfaces
   ************************/

  /** Behavior. */
  export interface Behavior {
    /** The unique, non-localized identifier of the characteristic to which the results pertain. IDs have the form `behavior_{value}`. */
    trait_id: string;
    /** The user-visible, localized name of the characteristic. */
    name: string;
    /** The category of the characteristic: `behavior` for temporal data. */
    category: string;
    /** For JSON content that is timestamped, the percentage of timestamped input data that occurred during that day of the week or hour of the day. The range is 0 to 1. */
    percentage: number;
  }

  /** ConsumptionPreferences. */
  export interface ConsumptionPreferences {
    /** The unique, non-localized identifier of the consumption preference to which the results pertain. IDs have the form `consumption_preferences_{preference}`. */
    consumption_preference_id: string;
    /** The user-visible, localized name of the consumption preference. */
    name: string;
    /** The score for the consumption preference: * `0.0`: Unlikely * `0.5`: Neutral * `1.0`: Likely The scores for some preferences are binary and do not allow a neutral value. The score is an indication of preference based on the results inferred from the input text, not a normalized percentile. */
    score: number;
  }

  /** ConsumptionPreferencesCategory. */
  export interface ConsumptionPreferencesCategory {
    /** The unique, non-localized identifier of the consumption preferences category to which the results pertain. IDs have the form `consumption_preferences_{category}`. */
    consumption_preference_category_id: string;
    /** The user-visible name of the consumption preferences category. */
    name: string;
    /** Detailed results inferred from the input text for the individual preferences of the category. */
    consumption_preferences: ConsumptionPreferences[];
  }

  /** Content. */
  export interface Content {
    /** An array of `ContentItem` objects that provides the text that is to be analyzed. */
    content_items: ContentItem[];
  }

  /** ContentItem. */
  export interface ContentItem {
    /** The content that is to be analyzed. The service supports up to 20 MB of content for all `ContentItem` objects combined. */
    content: string;
    /** A unique identifier for this content item. */
    id?: string;
    /** A timestamp that identifies when this content was created. Specify a value in milliseconds since the UNIX Epoch (January 1, 1970, at 0:00 UTC). Required only for results that include temporal behavior data. */
    created?: number;
    /** A timestamp that identifies when this content was last updated. Specify a value in milliseconds since the UNIX Epoch (January 1, 1970, at 0:00 UTC). Required only for results that include temporal behavior data. */
    updated?: number;
    /** The MIME type of the content. The default is plain text. The tags are stripped from HTML content before it is analyzed; plain text is processed as submitted. */
    contenttype?: string;
    /** The language identifier (two-letter ISO 639-1 identifier) for the language of the content item. The default is `en` (English). Regional variants are treated as their parent language; for example, `en-US` is interpreted as `en`. A language specified with the **Content-Type** parameter overrides the value of this parameter; any content items that specify a different language are ignored. Omit the **Content-Type** parameter to base the language on the most prevalent specification among the content items; again, content items that specify a different language are ignored. You can specify any combination of languages for the input and response content. */
    language?: string;
    /** The unique ID of the parent content item for this item. Used to identify hierarchical relationships between posts/replies, messages/replies, and so on. */
    parentid?: string;
    /** Indicates whether this content item is a reply to another content item. */
    reply?: boolean;
    /** Indicates whether this content item is a forwarded/copied version of another content item. */
    forward?: boolean;
  }

  /** Profile. */
  export interface Profile {
    /** The language model that was used to process the input. */
    processed_language: string;
    /** The number of words from the input that were used to produce the profile. */
    word_count: number;
    /** When guidance is appropriate, a string that provides a message that indicates the number of words found and where that value falls in the range of required or suggested number of words. */
    word_count_message?: string;
    /** A recursive array of `Trait` objects that provides detailed results for the Big Five personality characteristics (dimensions and facets) inferred from the input text. */
    personality: Trait[];
    /** Detailed results for the Needs characteristics inferred from the input text. */
    needs: Trait[];
    /** Detailed results for the Values characteristics inferred from the input text. */
    values: Trait[];
    /** For JSON content that is timestamped, detailed results about the social behavior disclosed by the input in terms of temporal characteristics. The results include information about the distribution of the content over the days of the week and the hours of the day. */
    behavior?: Behavior[];
    /** If the **consumption_preferences** parameter is `true`, detailed results for each category of consumption preferences. Each element of the array provides information inferred from the input text for the individual preferences of that category. */
    consumption_preferences?: ConsumptionPreferencesCategory[];
    /** Warning messages associated with the input text submitted with the request. The array is empty if the input generated no warnings. */
    warnings: Warning[];
  }

  /** Trait. */
  export interface Trait {
    /** The unique, non-localized identifier of the characteristic to which the results pertain. IDs have the form * `big5_{characteristic}` for Big Five personality dimensions * `facet_{characteristic}` for Big Five personality facets * `need_{characteristic}` for Needs *`value_{characteristic}` for Values. */
    trait_id: string;
    /** The user-visible, localized name of the characteristic. */
    name: string;
    /** The category of the characteristic: `personality` for Big Five personality characteristics, `needs` for Needs, and `values` for Values. */
    category: string;
    /** The normalized percentile score for the characteristic. The range is 0 to 1. For example, if the percentage for Openness is 0.60, the author scored in the 60th percentile; the author is more open than 59 percent of the population and less open than 39 percent of the population. */
    percentile: number;
    /** The raw score for the characteristic. The range is 0 to 1. A higher score generally indicates a greater likelihood that the author has that characteristic, but raw scores must be considered in aggregate: The range of values in practice might be much smaller than 0 to 1, so an individual score must be considered in the context of the overall scores and their range. The raw score is computed based on the input and the service model; it is not normalized or compared with a sample population. The raw score enables comparison of the results against a different sampling population and with a custom normalization approach. */
    raw_score?: number;
    /** **`2017-10-13`**: Indicates whether the characteristic is meaningful for the input language. The field is always `true` for all characteristics of English, Spanish, and Japanese input. The field is `false` for the subset of characteristics of Arabic and Korean input for which the service's models are unable to generate meaningful results. **`2016-10-19`**: Not returned. */
    significant?: boolean;
    /** For `personality` (Big Five) dimensions, more detailed results for the facets of each dimension as inferred from the input text. */
    children?: Trait[];
  }

  /** Warning. */
  export interface Warning {
    /** The identifier of the warning message. */
    warning_id: string;
    /** The message associated with the `warning_id`: * `WORD_COUNT_MESSAGE`: "There were {number} words in the input. We need a minimum of 600, preferably 1,200 or more, to compute statistically significant estimates." * `JSON_AS_TEXT`: "Request input was processed as text/plain as indicated, however detected a JSON input. Did you mean application/json?" * `CONTENT_TRUNCATED`: "For maximum accuracy while also optimizing processing time, only the first 250KB of input text (excluding markup) was analyzed. Accuracy levels off at approximately 3,000 words so this did not affect the accuracy of the profile." * `PARTIAL_TEXT_USED`, "The text provided to compute the profile was trimmed for performance reasons. This action does not affect the accuracy of the output, as not all of the input text was required." Applies only when Arabic input text exceeds a threshold at which additional words do not contribute to the accuracy of the profile. */
    message: string;
  }

}

export = PersonalityInsightsV3;<|MERGE_RESOLUTION|>--- conflicted
+++ resolved
@@ -16,18 +16,8 @@
 
 import { AxiosResponse } from 'axios';
 import * as extend from 'extend';
-<<<<<<< HEAD
-import { BaseService } from '../lib/base_service';
-import { getDefaultHeaders } from '../lib/common';
-import { getMissingParams } from '../lib/helper';
-import { FileObject } from '../lib/helper';
-=======
-import { BaseService } from 'ibm-cloud-sdk-core';
-import { getMissingParams } from 'ibm-cloud-sdk-core';
-import { FileObject } from 'ibm-cloud-sdk-core';
-import { RequestResponse } from 'request';
+import { BaseService, getMissingParams, FileObject } from 'ibm-cloud-sdk-core';
 import { getSdkHeaders } from '../lib/common';
->>>>>>> f4e0a7ee
 
 /**
  * The IBM Watson&trade; Personality Insights service enables applications to derive insights from social media, enterprise data, or other digital communications. The service uses linguistic analytics to infer individuals' intrinsic personality characteristics, including Big Five, Needs, and Values, from digital communications such as email, text messages, tweets, and forum posts.  The service can automatically infer, from potentially noisy social media, portraits of individuals that reflect their personality characteristics. The service can infer consumption preferences based on the results of its analysis and, for JSON content that is timestamped, can report temporal behavior. * For information about the meaning of the models that the service uses to describe personality characteristics, see [Personality models](https://cloud.ibm.com/docs/services/personality-insights/models.html). * For information about the meaning of the consumption preferences, see [Consumption preferences](https://cloud.ibm.com/docs/services/personality-insights/preferences.html).   **Note:** Request logging is disabled for the Personality Insights service. Regardless of whether you set the `X-Watson-Learning-Opt-Out` request header, the service does not log or retain data from requests and responses.
