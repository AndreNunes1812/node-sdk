--- conflicted
+++ resolved
@@ -190,7 +190,6 @@
    */
   public listIdentifiableLanguages(params?: LanguageTranslatorV3.ListIdentifiableLanguagesParams, callback?: LanguageTranslatorV3.Callback<LanguageTranslatorV3.IdentifiableLanguages>): NodeJS.ReadableStream | Promise<any> | void {
     const _params = (typeof params === 'function' && !callback) ? {} : extend({}, params);
-<<<<<<< HEAD
     const _callback = (typeof params === 'function' && !callback) ? params : callback;
 
     if (!_callback) {
@@ -200,11 +199,8 @@
         });
       });
     }
-=======
-    const _callback = (typeof params === 'function' && !callback) ? params : (callback) ? callback : () => {/* noop */};
 
     const defaultHeaders = getDefaultHeaders('language_translator', 'v3', 'listIdentifiableLanguages');
->>>>>>> 569b1fca
  
     const parameters = {
       options: {
