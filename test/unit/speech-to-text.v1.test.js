'use strict';

const SpeechToTextV1 = require('../../speech-to-text/v1-generated');
const helper = require('../../lib/helper');
const utils = require('../resources/unitTestUtils');

const missingParamsError = utils.missingParamsError;
const missingParamsSuccess = utils.missingParamsSuccess;
const checkUrlAndMethod = utils.checkUrlAndMethod;
const checkCallback = utils.checkCallback;
const checkMediaHeaders = utils.checkMediaHeaders;
const checkUserHeader = utils.checkUserHeader;
const checkDefaultSuccessArgs = utils.checkDefaultSuccessArgs;
const checkForEmptyObject = utils.checkForEmptyObject;
const checkRequiredParamsHandling = utils.checkRequiredParamsHandling;
const getOptions = utils.getOptions;
const expectToBePromise = utils.expectToBePromise;

const service = {
  username: 'batman',
  password: 'bruce-wayne',
  url: 'https://stream.watsonplatform.net/speech-to-text/api',
  version: '2018-10-18',
};

const speech_to_text = new SpeechToTextV1(service);
const createRequestMock = jest.spyOn(speech_to_text, 'createRequest');
const missingParamsMock = jest.spyOn(helper, 'getMissingParams');
const noop = () => {};

afterEach(() => {
  createRequestMock.mockReset();
  missingParamsMock.mockClear();
});

describe('getModel', () => {
  describe('positive tests', () => {
    beforeAll(() => {
      missingParamsMock.mockReturnValue(missingParamsSuccess);
    });
    test('should pass the right params to createRequest', () => {
      // parameters
      const model_id = 'fake_model_id';
      const params = {
        model_id,
      };

      // invoke method
      speech_to_text.getModel(params, noop);

      // assert that create request was called
      expect(createRequestMock).toHaveBeenCalledTimes(1);

      const options = getOptions(createRequestMock);

      checkUrlAndMethod(options, '/v1/models/{model_id}', 'GET');
      checkCallback(createRequestMock);
      const expectedAccept = 'application/json';
      const expectedContentType = 'application/json';
      checkMediaHeaders(createRequestMock, expectedAccept, expectedContentType);
      expect(options.path['model_id']).toEqual(model_id);
    });

    test('should prioritize user-given headers', () => {
      // parameters
      const model_id = 'fake_model_id';
      const accept = 'fake/header';
      const contentType = 'fake/header';
      const params = {
        model_id,
        headers: {
          Accept: accept,
          'Content-Type': contentType,
        },
      };

      speech_to_text.getModel(params, noop);
      checkMediaHeaders(createRequestMock, accept, contentType);
    });

    test('should return a promise when no callback is given', () => {
      // parameters
      const model_id = 'fake_model_id';
      const params = {
        model_id,
      };

      // invoke method
      const getModelPromise = speech_to_text.getModel(params);
      expectToBePromise(getModelPromise);

      // assert that create request was called
      expect(createRequestMock).toHaveBeenCalledTimes(1);
    });
  });
  describe('negative tests', () => {
    beforeAll(() => {
      missingParamsMock.mockReturnValue(missingParamsError);
    });

    test('should convert a `null` value for `params` to an empty object', done => {
      speech_to_text.getModel(null, () => {
        checkForEmptyObject(missingParamsMock);
        done();
      });
    });

    test('should enforce required parameters', done => {
      // required parameters for this method
      const requiredParams = ['model_id'];

      speech_to_text.getModel({}, err => {
        checkRequiredParamsHandling(requiredParams, err, missingParamsMock, createRequestMock);
        done();
      });
    });

    test('should reject promise when required params are not given', done => {
      // required parameters for this method
      const requiredParams = ['model_id'];

      const getModelPromise = speech_to_text.getModel();
      expectToBePromise(getModelPromise);

      getModelPromise.catch(err => {
        checkRequiredParamsHandling(requiredParams, err, missingParamsMock, createRequestMock);
        done();
      });
    });
  });
});
describe('listModels', () => {
  describe('positive tests', () => {
    beforeAll(() => {
      missingParamsMock.mockReturnValue(missingParamsSuccess);
    });
    test('should pass the right params to createRequest', () => {
      // parameters
      const params = {};

      // invoke method
      speech_to_text.listModels(params, noop);

      // assert that create request was called
      expect(createRequestMock).toHaveBeenCalledTimes(1);

      const options = getOptions(createRequestMock);

      checkUrlAndMethod(options, '/v1/models', 'GET');
      checkCallback(createRequestMock);
      const expectedAccept = 'application/json';
      const expectedContentType = 'application/json';
      checkMediaHeaders(createRequestMock, expectedAccept, expectedContentType);
    });

    test('should prioritize user-given headers', () => {
      // parameters
      const accept = 'fake/header';
      const contentType = 'fake/header';
      const params = {
        headers: {
          Accept: accept,
          'Content-Type': contentType,
        },
      };

      speech_to_text.listModels(params, noop);
      checkMediaHeaders(createRequestMock, accept, contentType);
    });

    test('should return a promise when no callback is given', () => {
      // parameters
      const params = {};

      // invoke method
      const listModelsPromise = speech_to_text.listModels(params);
      expectToBePromise(listModelsPromise);

      // assert that create request was called
      expect(createRequestMock).toHaveBeenCalledTimes(1);
    });
    test('should not have any problems when no parameters are passed in', () => {
      // invoke the method
      speech_to_text.listModels({}, noop);
      checkDefaultSuccessArgs(createRequestMock);
    });

    test('should use argument as callback function if only one is passed in', () => {
      // invoke the method
      speech_to_text.listModels(noop);
      checkDefaultSuccessArgs(createRequestMock);
    });
  });
});
describe('recognize', () => {
  describe('positive tests', () => {
    beforeAll(() => {
      missingParamsMock.mockReturnValue(missingParamsSuccess);
    });
    test('should pass the right params to createRequest', () => {
      // parameters
      const audio = 'fake_audio';
      const content_type = 'fake_content_type';
      const model = 'fake_model';
      const language_customization_id = 'fake_language_customization_id';
      const acoustic_customization_id = 'fake_acoustic_customization_id';
      const base_model_version = 'fake_base_model_version';
      const customization_weight = 'fake_customization_weight';
      const inactivity_timeout = 'fake_inactivity_timeout';
      const keywords = 'fake_keywords';
      const keywords_threshold = 'fake_keywords_threshold';
      const max_alternatives = 'fake_max_alternatives';
      const word_alternatives_threshold = 'fake_word_alternatives_threshold';
      const word_confidence = 'fake_word_confidence';
      const timestamps = 'fake_timestamps';
      const profanity_filter = 'fake_profanity_filter';
      const smart_formatting = 'fake_smart_formatting';
      const speaker_labels = 'fake_speaker_labels';
      const customization_id = 'fake_customization_id';
<<<<<<< HEAD
=======
      const grammar_name = 'fake_grammar_name';
      const redaction = 'fake_redaction';
>>>>>>> 569b1fca
      const params = {
        audio,
        content_type,
        model,
        language_customization_id,
        acoustic_customization_id,
        base_model_version,
        customization_weight,
        inactivity_timeout,
        keywords,
        keywords_threshold,
        max_alternatives,
        word_alternatives_threshold,
        word_confidence,
        timestamps,
        profanity_filter,
        smart_formatting,
        speaker_labels,
        customization_id,
<<<<<<< HEAD
=======
        grammar_name,
        redaction,
>>>>>>> 569b1fca
      };

      // invoke method
      speech_to_text.recognize(params, noop);

      // assert that create request was called
      expect(createRequestMock).toHaveBeenCalledTimes(1);

      const options = getOptions(createRequestMock);

      checkUrlAndMethod(options, '/v1/recognize', 'POST');
      checkCallback(createRequestMock);
      const expectedAccept = 'application/json';
      const expectedContentType = content_type;
      checkMediaHeaders(createRequestMock, expectedAccept, expectedContentType);
      checkUserHeader(createRequestMock, 'Content-Type', content_type);
      expect(options.body).toEqual(audio);
      expect(options.json).toEqual(content_type === 'application/json');
      expect(options.qs['model']).toEqual(model);
      expect(options.qs['language_customization_id']).toEqual(language_customization_id);
      expect(options.qs['acoustic_customization_id']).toEqual(acoustic_customization_id);
      expect(options.qs['base_model_version']).toEqual(base_model_version);
      expect(options.qs['customization_weight']).toEqual(customization_weight);
      expect(options.qs['inactivity_timeout']).toEqual(inactivity_timeout);
      expect(options.qs['keywords']).toEqual(keywords);
      expect(options.qs['keywords_threshold']).toEqual(keywords_threshold);
      expect(options.qs['max_alternatives']).toEqual(max_alternatives);
      expect(options.qs['word_alternatives_threshold']).toEqual(word_alternatives_threshold);
      expect(options.qs['word_confidence']).toEqual(word_confidence);
      expect(options.qs['timestamps']).toEqual(timestamps);
      expect(options.qs['profanity_filter']).toEqual(profanity_filter);
      expect(options.qs['smart_formatting']).toEqual(smart_formatting);
      expect(options.qs['speaker_labels']).toEqual(speaker_labels);
      expect(options.qs['customization_id']).toEqual(customization_id);
<<<<<<< HEAD
=======
      expect(options.qs['grammar_name']).toEqual(grammar_name);
      expect(options.qs['redaction']).toEqual(redaction);
>>>>>>> 569b1fca
    });

    test('should prioritize user-given headers', () => {
      // parameters
      const audio = 'fake_audio';
      const accept = 'fake/header';
      const contentType = 'fake/header';
      const params = {
        audio,
        headers: {
          Accept: accept,
          'Content-Type': contentType,
        },
      };

      speech_to_text.recognize(params, noop);
      checkMediaHeaders(createRequestMock, accept, contentType);
    });

    test('should return a promise when no callback is given', () => {
      // parameters
      const audio = 'fake_audio';
      const params = {
        audio,
      };

      // invoke method
      const recognizePromise = speech_to_text.recognize(params);
      expectToBePromise(recognizePromise);

      // assert that create request was called
      expect(createRequestMock).toHaveBeenCalledTimes(1);
    });
  });
  describe('negative tests', () => {
    beforeAll(() => {
      missingParamsMock.mockReturnValue(missingParamsError);
    });

    test('should convert a `null` value for `params` to an empty object', done => {
      speech_to_text.recognize(null, () => {
        checkForEmptyObject(missingParamsMock);
        done();
      });
    });

    test('should enforce required parameters', done => {
      // required parameters for this method
      const requiredParams = ['audio'];

      speech_to_text.recognize({}, err => {
        checkRequiredParamsHandling(requiredParams, err, missingParamsMock, createRequestMock);
        done();
      });
    });

    test('should reject promise when required params are not given', done => {
      // required parameters for this method
      const requiredParams = ['audio'];

      const recognizePromise = speech_to_text.recognize();
      expectToBePromise(recognizePromise);

      recognizePromise.catch(err => {
        checkRequiredParamsHandling(requiredParams, err, missingParamsMock, createRequestMock);
        done();
      });
    });
  });
});
describe('checkJob', () => {
  describe('positive tests', () => {
    beforeAll(() => {
      missingParamsMock.mockReturnValue(missingParamsSuccess);
    });
    test('should pass the right params to createRequest', () => {
      // parameters
      const id = 'fake_id';
      const params = {
        id,
      };

      // invoke method
      speech_to_text.checkJob(params, noop);

      // assert that create request was called
      expect(createRequestMock).toHaveBeenCalledTimes(1);

      const options = getOptions(createRequestMock);

      checkUrlAndMethod(options, '/v1/recognitions/{id}', 'GET');
      checkCallback(createRequestMock);
      const expectedAccept = 'application/json';
      const expectedContentType = 'application/json';
      checkMediaHeaders(createRequestMock, expectedAccept, expectedContentType);
      expect(options.path['id']).toEqual(id);
    });

    test('should prioritize user-given headers', () => {
      // parameters
      const id = 'fake_id';
      const accept = 'fake/header';
      const contentType = 'fake/header';
      const params = {
        id,
        headers: {
          Accept: accept,
          'Content-Type': contentType,
        },
      };

      speech_to_text.checkJob(params, noop);
      checkMediaHeaders(createRequestMock, accept, contentType);
    });

    test('should return a promise when no callback is given', () => {
      // parameters
      const id = 'fake_id';
      const params = {
        id,
      };

      // invoke method
      const checkJobPromise = speech_to_text.checkJob(params);
      expectToBePromise(checkJobPromise);

      // assert that create request was called
      expect(createRequestMock).toHaveBeenCalledTimes(1);
    });
  });
  describe('negative tests', () => {
    beforeAll(() => {
      missingParamsMock.mockReturnValue(missingParamsError);
    });

    test('should convert a `null` value for `params` to an empty object', done => {
      speech_to_text.checkJob(null, () => {
        checkForEmptyObject(missingParamsMock);
        done();
      });
    });

    test('should enforce required parameters', done => {
      // required parameters for this method
      const requiredParams = ['id'];

      speech_to_text.checkJob({}, err => {
        checkRequiredParamsHandling(requiredParams, err, missingParamsMock, createRequestMock);
        done();
      });
    });

    test('should reject promise when required params are not given', done => {
      // required parameters for this method
      const requiredParams = ['id'];

      const checkJobPromise = speech_to_text.checkJob();
      expectToBePromise(checkJobPromise);

      checkJobPromise.catch(err => {
        checkRequiredParamsHandling(requiredParams, err, missingParamsMock, createRequestMock);
        done();
      });
    });
  });
});
describe('checkJobs', () => {
  describe('positive tests', () => {
    beforeAll(() => {
      missingParamsMock.mockReturnValue(missingParamsSuccess);
    });
    test('should pass the right params to createRequest', () => {
      // parameters
      const params = {};

      // invoke method
      speech_to_text.checkJobs(params, noop);

      // assert that create request was called
      expect(createRequestMock).toHaveBeenCalledTimes(1);

      const options = getOptions(createRequestMock);

      checkUrlAndMethod(options, '/v1/recognitions', 'GET');
      checkCallback(createRequestMock);
      const expectedAccept = 'application/json';
      const expectedContentType = 'application/json';
      checkMediaHeaders(createRequestMock, expectedAccept, expectedContentType);
    });

    test('should prioritize user-given headers', () => {
      // parameters
      const accept = 'fake/header';
      const contentType = 'fake/header';
      const params = {
        headers: {
          Accept: accept,
          'Content-Type': contentType,
        },
      };

      speech_to_text.checkJobs(params, noop);
      checkMediaHeaders(createRequestMock, accept, contentType);
    });

    test('should return a promise when no callback is given', () => {
      // parameters
      const params = {};

      // invoke method
      const checkJobsPromise = speech_to_text.checkJobs(params);
      expectToBePromise(checkJobsPromise);

      // assert that create request was called
      expect(createRequestMock).toHaveBeenCalledTimes(1);
    });
    test('should not have any problems when no parameters are passed in', () => {
      // invoke the method
      speech_to_text.checkJobs({}, noop);
      checkDefaultSuccessArgs(createRequestMock);
    });

    test('should use argument as callback function if only one is passed in', () => {
      // invoke the method
      speech_to_text.checkJobs(noop);
      checkDefaultSuccessArgs(createRequestMock);
    });
  });
});
describe('createJob', () => {
  describe('positive tests', () => {
    beforeAll(() => {
      missingParamsMock.mockReturnValue(missingParamsSuccess);
    });
    test('should pass the right params to createRequest', () => {
      // parameters
      const audio = 'fake_audio';
      const content_type = 'fake_content_type';
      const model = 'fake_model';
      const callback_url = 'fake_callback_url';
      const events = 'fake_events';
      const user_token = 'fake_user_token';
      const results_ttl = 'fake_results_ttl';
      const language_customization_id = 'fake_language_customization_id';
      const acoustic_customization_id = 'fake_acoustic_customization_id';
      const base_model_version = 'fake_base_model_version';
      const customization_weight = 'fake_customization_weight';
      const inactivity_timeout = 'fake_inactivity_timeout';
      const keywords = 'fake_keywords';
      const keywords_threshold = 'fake_keywords_threshold';
      const max_alternatives = 'fake_max_alternatives';
      const word_alternatives_threshold = 'fake_word_alternatives_threshold';
      const word_confidence = 'fake_word_confidence';
      const timestamps = 'fake_timestamps';
      const profanity_filter = 'fake_profanity_filter';
      const smart_formatting = 'fake_smart_formatting';
      const speaker_labels = 'fake_speaker_labels';
      const customization_id = 'fake_customization_id';
<<<<<<< HEAD
=======
      const grammar_name = 'fake_grammar_name';
      const redaction = 'fake_redaction';
>>>>>>> 569b1fca
      const params = {
        audio,
        content_type,
        model,
        callback_url,
        events,
        user_token,
        results_ttl,
        language_customization_id,
        acoustic_customization_id,
        base_model_version,
        customization_weight,
        inactivity_timeout,
        keywords,
        keywords_threshold,
        max_alternatives,
        word_alternatives_threshold,
        word_confidence,
        timestamps,
        profanity_filter,
        smart_formatting,
        speaker_labels,
        customization_id,
<<<<<<< HEAD
=======
        grammar_name,
        redaction,
>>>>>>> 569b1fca
      };

      // invoke method
      speech_to_text.createJob(params, noop);

      // assert that create request was called
      expect(createRequestMock).toHaveBeenCalledTimes(1);

      const options = getOptions(createRequestMock);

      checkUrlAndMethod(options, '/v1/recognitions', 'POST');
      checkCallback(createRequestMock);
      const expectedAccept = 'application/json';
      const expectedContentType = content_type;
      checkMediaHeaders(createRequestMock, expectedAccept, expectedContentType);
      checkUserHeader(createRequestMock, 'Content-Type', content_type);
      expect(options.body).toEqual(audio);
      expect(options.json).toEqual(content_type === 'application/json');
      expect(options.qs['model']).toEqual(model);
      expect(options.qs['callback_url']).toEqual(callback_url);
      expect(options.qs['events']).toEqual(events);
      expect(options.qs['user_token']).toEqual(user_token);
      expect(options.qs['results_ttl']).toEqual(results_ttl);
      expect(options.qs['language_customization_id']).toEqual(language_customization_id);
      expect(options.qs['acoustic_customization_id']).toEqual(acoustic_customization_id);
      expect(options.qs['base_model_version']).toEqual(base_model_version);
      expect(options.qs['customization_weight']).toEqual(customization_weight);
      expect(options.qs['inactivity_timeout']).toEqual(inactivity_timeout);
      expect(options.qs['keywords']).toEqual(keywords);
      expect(options.qs['keywords_threshold']).toEqual(keywords_threshold);
      expect(options.qs['max_alternatives']).toEqual(max_alternatives);
      expect(options.qs['word_alternatives_threshold']).toEqual(word_alternatives_threshold);
      expect(options.qs['word_confidence']).toEqual(word_confidence);
      expect(options.qs['timestamps']).toEqual(timestamps);
      expect(options.qs['profanity_filter']).toEqual(profanity_filter);
      expect(options.qs['smart_formatting']).toEqual(smart_formatting);
      expect(options.qs['speaker_labels']).toEqual(speaker_labels);
      expect(options.qs['customization_id']).toEqual(customization_id);
<<<<<<< HEAD
=======
      expect(options.qs['grammar_name']).toEqual(grammar_name);
      expect(options.qs['redaction']).toEqual(redaction);
>>>>>>> 569b1fca
    });

    test('should prioritize user-given headers', () => {
      // parameters
      const audio = 'fake_audio';
      const accept = 'fake/header';
      const contentType = 'fake/header';
      const params = {
        audio,
        headers: {
          Accept: accept,
          'Content-Type': contentType,
        },
      };

      speech_to_text.createJob(params, noop);
      checkMediaHeaders(createRequestMock, accept, contentType);
    });

    test('should return a promise when no callback is given', () => {
      // parameters
      const audio = 'fake_audio';
      const params = {
        audio,
      };

      // invoke method
      const createJobPromise = speech_to_text.createJob(params);
      expectToBePromise(createJobPromise);

      // assert that create request was called
      expect(createRequestMock).toHaveBeenCalledTimes(1);
    });
  });
  describe('negative tests', () => {
    beforeAll(() => {
      missingParamsMock.mockReturnValue(missingParamsError);
    });

    test('should convert a `null` value for `params` to an empty object', done => {
      speech_to_text.createJob(null, () => {
        checkForEmptyObject(missingParamsMock);
        done();
      });
    });

    test('should enforce required parameters', done => {
      // required parameters for this method
      const requiredParams = ['audio'];

      speech_to_text.createJob({}, err => {
        checkRequiredParamsHandling(requiredParams, err, missingParamsMock, createRequestMock);
        done();
      });
    });

    test('should reject promise when required params are not given', done => {
      // required parameters for this method
      const requiredParams = ['audio'];

      const createJobPromise = speech_to_text.createJob();
      expectToBePromise(createJobPromise);

      createJobPromise.catch(err => {
        checkRequiredParamsHandling(requiredParams, err, missingParamsMock, createRequestMock);
        done();
      });
    });
  });
});
describe('deleteJob', () => {
  describe('positive tests', () => {
    beforeAll(() => {
      missingParamsMock.mockReturnValue(missingParamsSuccess);
    });
    test('should pass the right params to createRequest', () => {
      // parameters
      const id = 'fake_id';
      const params = {
        id,
      };

      // invoke method
      speech_to_text.deleteJob(params, noop);

      // assert that create request was called
      expect(createRequestMock).toHaveBeenCalledTimes(1);

      const options = getOptions(createRequestMock);

      checkUrlAndMethod(options, '/v1/recognitions/{id}', 'DELETE');
      checkCallback(createRequestMock);
      const expectedAccept = 'application/json';
      const expectedContentType = 'application/json';
      checkMediaHeaders(createRequestMock, expectedAccept, expectedContentType);
      expect(options.path['id']).toEqual(id);
    });

    test('should prioritize user-given headers', () => {
      // parameters
      const id = 'fake_id';
      const accept = 'fake/header';
      const contentType = 'fake/header';
      const params = {
        id,
        headers: {
          Accept: accept,
          'Content-Type': contentType,
        },
      };

      speech_to_text.deleteJob(params, noop);
      checkMediaHeaders(createRequestMock, accept, contentType);
    });

    test('should return a promise when no callback is given', () => {
      // parameters
      const id = 'fake_id';
      const params = {
        id,
      };

      // invoke method
      const deleteJobPromise = speech_to_text.deleteJob(params);
      expectToBePromise(deleteJobPromise);

      // assert that create request was called
      expect(createRequestMock).toHaveBeenCalledTimes(1);
    });
  });
  describe('negative tests', () => {
    beforeAll(() => {
      missingParamsMock.mockReturnValue(missingParamsError);
    });

    test('should convert a `null` value for `params` to an empty object', done => {
      speech_to_text.deleteJob(null, () => {
        checkForEmptyObject(missingParamsMock);
        done();
      });
    });

    test('should enforce required parameters', done => {
      // required parameters for this method
      const requiredParams = ['id'];

      speech_to_text.deleteJob({}, err => {
        checkRequiredParamsHandling(requiredParams, err, missingParamsMock, createRequestMock);
        done();
      });
    });

    test('should reject promise when required params are not given', done => {
      // required parameters for this method
      const requiredParams = ['id'];

      const deleteJobPromise = speech_to_text.deleteJob();
      expectToBePromise(deleteJobPromise);

      deleteJobPromise.catch(err => {
        checkRequiredParamsHandling(requiredParams, err, missingParamsMock, createRequestMock);
        done();
      });
    });
  });
});
describe('registerCallback', () => {
  describe('positive tests', () => {
    beforeAll(() => {
      missingParamsMock.mockReturnValue(missingParamsSuccess);
    });
    test('should pass the right params to createRequest', () => {
      // parameters
      const callback_url = 'fake_callback_url';
      const user_secret = 'fake_user_secret';
      const params = {
        callback_url,
        user_secret,
      };

      // invoke method
      speech_to_text.registerCallback(params, noop);

      // assert that create request was called
      expect(createRequestMock).toHaveBeenCalledTimes(1);

      const options = getOptions(createRequestMock);

      checkUrlAndMethod(options, '/v1/register_callback', 'POST');
      checkCallback(createRequestMock);
      const expectedAccept = 'application/json';
      const expectedContentType = 'application/json';
      checkMediaHeaders(createRequestMock, expectedAccept, expectedContentType);
      expect(options.qs['callback_url']).toEqual(callback_url);
      expect(options.qs['user_secret']).toEqual(user_secret);
    });

    test('should prioritize user-given headers', () => {
      // parameters
      const callback_url = 'fake_callback_url';
      const accept = 'fake/header';
      const contentType = 'fake/header';
      const params = {
        callback_url,
        headers: {
          Accept: accept,
          'Content-Type': contentType,
        },
      };

      speech_to_text.registerCallback(params, noop);
      checkMediaHeaders(createRequestMock, accept, contentType);
    });

    test('should return a promise when no callback is given', () => {
      // parameters
      const callback_url = 'fake_callback_url';
      const params = {
        callback_url,
      };

      // invoke method
      const registerCallbackPromise = speech_to_text.registerCallback(params);
      expectToBePromise(registerCallbackPromise);

      // assert that create request was called
      expect(createRequestMock).toHaveBeenCalledTimes(1);
    });
  });
  describe('negative tests', () => {
    beforeAll(() => {
      missingParamsMock.mockReturnValue(missingParamsError);
    });

    test('should convert a `null` value for `params` to an empty object', done => {
      speech_to_text.registerCallback(null, () => {
        checkForEmptyObject(missingParamsMock);
        done();
      });
    });

    test('should enforce required parameters', done => {
      // required parameters for this method
      const requiredParams = ['callback_url'];

      speech_to_text.registerCallback({}, err => {
        checkRequiredParamsHandling(requiredParams, err, missingParamsMock, createRequestMock);
        done();
      });
    });

    test('should reject promise when required params are not given', done => {
      // required parameters for this method
      const requiredParams = ['callback_url'];

      const registerCallbackPromise = speech_to_text.registerCallback();
      expectToBePromise(registerCallbackPromise);

      registerCallbackPromise.catch(err => {
        checkRequiredParamsHandling(requiredParams, err, missingParamsMock, createRequestMock);
        done();
      });
    });
  });
});
describe('unregisterCallback', () => {
  describe('positive tests', () => {
    beforeAll(() => {
      missingParamsMock.mockReturnValue(missingParamsSuccess);
    });
    test('should pass the right params to createRequest', () => {
      // parameters
      const callback_url = 'fake_callback_url';
      const params = {
        callback_url,
      };

      // invoke method
      speech_to_text.unregisterCallback(params, noop);

      // assert that create request was called
      expect(createRequestMock).toHaveBeenCalledTimes(1);

      const options = getOptions(createRequestMock);

      checkUrlAndMethod(options, '/v1/unregister_callback', 'POST');
      checkCallback(createRequestMock);
      const expectedAccept = 'application/json';
      const expectedContentType = 'application/json';
      checkMediaHeaders(createRequestMock, expectedAccept, expectedContentType);
      expect(options.qs['callback_url']).toEqual(callback_url);
    });

    test('should prioritize user-given headers', () => {
      // parameters
      const callback_url = 'fake_callback_url';
      const accept = 'fake/header';
      const contentType = 'fake/header';
      const params = {
        callback_url,
        headers: {
          Accept: accept,
          'Content-Type': contentType,
        },
      };

      speech_to_text.unregisterCallback(params, noop);
      checkMediaHeaders(createRequestMock, accept, contentType);
    });

    test('should return a promise when no callback is given', () => {
      // parameters
      const callback_url = 'fake_callback_url';
      const params = {
        callback_url,
      };

      // invoke method
      const unregisterCallbackPromise = speech_to_text.unregisterCallback(params);
      expectToBePromise(unregisterCallbackPromise);

      // assert that create request was called
      expect(createRequestMock).toHaveBeenCalledTimes(1);
    });
  });
  describe('negative tests', () => {
    beforeAll(() => {
      missingParamsMock.mockReturnValue(missingParamsError);
    });

    test('should convert a `null` value for `params` to an empty object', done => {
      speech_to_text.unregisterCallback(null, () => {
        checkForEmptyObject(missingParamsMock);
        done();
      });
    });

    test('should enforce required parameters', done => {
      // required parameters for this method
      const requiredParams = ['callback_url'];

      speech_to_text.unregisterCallback({}, err => {
        checkRequiredParamsHandling(requiredParams, err, missingParamsMock, createRequestMock);
        done();
      });
    });

    test('should reject promise when required params are not given', done => {
      // required parameters for this method
      const requiredParams = ['callback_url'];

      const unregisterCallbackPromise = speech_to_text.unregisterCallback();
      expectToBePromise(unregisterCallbackPromise);

      unregisterCallbackPromise.catch(err => {
        checkRequiredParamsHandling(requiredParams, err, missingParamsMock, createRequestMock);
        done();
      });
    });
  });
});
describe('createLanguageModel', () => {
  describe('positive tests', () => {
    beforeAll(() => {
      missingParamsMock.mockReturnValue(missingParamsSuccess);
    });
    test('should pass the right params to createRequest', () => {
      // parameters
      const name = 'fake_name';
      const base_model_name = 'fake_base_model_name';
      const dialect = 'fake_dialect';
      const description = 'fake_description';
      const params = {
        name,
        base_model_name,
        dialect,
        description,
      };

      // invoke method
      speech_to_text.createLanguageModel(params, noop);

      // assert that create request was called
      expect(createRequestMock).toHaveBeenCalledTimes(1);

      const options = getOptions(createRequestMock);

      checkUrlAndMethod(options, '/v1/customizations', 'POST');
      checkCallback(createRequestMock);
      const expectedAccept = 'application/json';
      const expectedContentType = 'application/json';
      checkMediaHeaders(createRequestMock, expectedAccept, expectedContentType);
      expect(options.body['name']).toEqual(name);
      expect(options.body['base_model_name']).toEqual(base_model_name);
      expect(options.body['dialect']).toEqual(dialect);
      expect(options.body['description']).toEqual(description);
      expect(options.json).toEqual(true);
    });

    test('should prioritize user-given headers', () => {
      // parameters
      const name = 'fake_name';
      const base_model_name = 'fake_base_model_name';
      const accept = 'fake/header';
      const contentType = 'fake/header';
      const params = {
        name,
        base_model_name,
        headers: {
          Accept: accept,
          'Content-Type': contentType,
        },
      };

      speech_to_text.createLanguageModel(params, noop);
      checkMediaHeaders(createRequestMock, accept, contentType);
    });

    test('should return a promise when no callback is given', () => {
      // parameters
      const name = 'fake_name';
      const base_model_name = 'fake_base_model_name';
      const params = {
        name,
        base_model_name,
      };

      // invoke method
      const createLanguageModelPromise = speech_to_text.createLanguageModel(params);
      expectToBePromise(createLanguageModelPromise);

      // assert that create request was called
      expect(createRequestMock).toHaveBeenCalledTimes(1);
    });
  });
  describe('negative tests', () => {
    beforeAll(() => {
      missingParamsMock.mockReturnValue(missingParamsError);
    });

    test('should convert a `null` value for `params` to an empty object', done => {
      speech_to_text.createLanguageModel(null, () => {
        checkForEmptyObject(missingParamsMock);
        done();
      });
    });

    test('should enforce required parameters', done => {
      // required parameters for this method
      const requiredParams = ['name', 'base_model_name'];

      speech_to_text.createLanguageModel({}, err => {
        checkRequiredParamsHandling(requiredParams, err, missingParamsMock, createRequestMock);
        done();
      });
    });

    test('should reject promise when required params are not given', done => {
      // required parameters for this method
      const requiredParams = ['name', 'base_model_name'];

      const createLanguageModelPromise = speech_to_text.createLanguageModel();
      expectToBePromise(createLanguageModelPromise);

      createLanguageModelPromise.catch(err => {
        checkRequiredParamsHandling(requiredParams, err, missingParamsMock, createRequestMock);
        done();
      });
    });
  });
});
describe('deleteLanguageModel', () => {
  describe('positive tests', () => {
    beforeAll(() => {
      missingParamsMock.mockReturnValue(missingParamsSuccess);
    });
    test('should pass the right params to createRequest', () => {
      // parameters
      const customization_id = 'fake_customization_id';
      const params = {
        customization_id,
      };

      // invoke method
      speech_to_text.deleteLanguageModel(params, noop);

      // assert that create request was called
      expect(createRequestMock).toHaveBeenCalledTimes(1);

      const options = getOptions(createRequestMock);

      checkUrlAndMethod(options, '/v1/customizations/{customization_id}', 'DELETE');
      checkCallback(createRequestMock);
      const expectedAccept = 'application/json';
      const expectedContentType = 'application/json';
      checkMediaHeaders(createRequestMock, expectedAccept, expectedContentType);
      expect(options.path['customization_id']).toEqual(customization_id);
    });

    test('should prioritize user-given headers', () => {
      // parameters
      const customization_id = 'fake_customization_id';
      const accept = 'fake/header';
      const contentType = 'fake/header';
      const params = {
        customization_id,
        headers: {
          Accept: accept,
          'Content-Type': contentType,
        },
      };

      speech_to_text.deleteLanguageModel(params, noop);
      checkMediaHeaders(createRequestMock, accept, contentType);
    });

    test('should return a promise when no callback is given', () => {
      // parameters
      const customization_id = 'fake_customization_id';
      const params = {
        customization_id,
      };

      // invoke method
      const deleteLanguageModelPromise = speech_to_text.deleteLanguageModel(params);
      expectToBePromise(deleteLanguageModelPromise);

      // assert that create request was called
      expect(createRequestMock).toHaveBeenCalledTimes(1);
    });
  });
  describe('negative tests', () => {
    beforeAll(() => {
      missingParamsMock.mockReturnValue(missingParamsError);
    });

    test('should convert a `null` value for `params` to an empty object', done => {
      speech_to_text.deleteLanguageModel(null, () => {
        checkForEmptyObject(missingParamsMock);
        done();
      });
    });

    test('should enforce required parameters', done => {
      // required parameters for this method
      const requiredParams = ['customization_id'];

      speech_to_text.deleteLanguageModel({}, err => {
        checkRequiredParamsHandling(requiredParams, err, missingParamsMock, createRequestMock);
        done();
      });
    });

    test('should reject promise when required params are not given', done => {
      // required parameters for this method
      const requiredParams = ['customization_id'];

      const deleteLanguageModelPromise = speech_to_text.deleteLanguageModel();
      expectToBePromise(deleteLanguageModelPromise);

      deleteLanguageModelPromise.catch(err => {
        checkRequiredParamsHandling(requiredParams, err, missingParamsMock, createRequestMock);
        done();
      });
    });
  });
});
describe('getLanguageModel', () => {
  describe('positive tests', () => {
    beforeAll(() => {
      missingParamsMock.mockReturnValue(missingParamsSuccess);
    });
    test('should pass the right params to createRequest', () => {
      // parameters
      const customization_id = 'fake_customization_id';
      const params = {
        customization_id,
      };

      // invoke method
      speech_to_text.getLanguageModel(params, noop);

      // assert that create request was called
      expect(createRequestMock).toHaveBeenCalledTimes(1);

      const options = getOptions(createRequestMock);

      checkUrlAndMethod(options, '/v1/customizations/{customization_id}', 'GET');
      checkCallback(createRequestMock);
      const expectedAccept = 'application/json';
      const expectedContentType = 'application/json';
      checkMediaHeaders(createRequestMock, expectedAccept, expectedContentType);
      expect(options.path['customization_id']).toEqual(customization_id);
    });

    test('should prioritize user-given headers', () => {
      // parameters
      const customization_id = 'fake_customization_id';
      const accept = 'fake/header';
      const contentType = 'fake/header';
      const params = {
        customization_id,
        headers: {
          Accept: accept,
          'Content-Type': contentType,
        },
      };

      speech_to_text.getLanguageModel(params, noop);
      checkMediaHeaders(createRequestMock, accept, contentType);
    });

    test('should return a promise when no callback is given', () => {
      // parameters
      const customization_id = 'fake_customization_id';
      const params = {
        customization_id,
      };

      // invoke method
      const getLanguageModelPromise = speech_to_text.getLanguageModel(params);
      expectToBePromise(getLanguageModelPromise);

      // assert that create request was called
      expect(createRequestMock).toHaveBeenCalledTimes(1);
    });
  });
  describe('negative tests', () => {
    beforeAll(() => {
      missingParamsMock.mockReturnValue(missingParamsError);
    });

    test('should convert a `null` value for `params` to an empty object', done => {
      speech_to_text.getLanguageModel(null, () => {
        checkForEmptyObject(missingParamsMock);
        done();
      });
    });

    test('should enforce required parameters', done => {
      // required parameters for this method
      const requiredParams = ['customization_id'];

      speech_to_text.getLanguageModel({}, err => {
        checkRequiredParamsHandling(requiredParams, err, missingParamsMock, createRequestMock);
        done();
      });
    });

    test('should reject promise when required params are not given', done => {
      // required parameters for this method
      const requiredParams = ['customization_id'];

      const getLanguageModelPromise = speech_to_text.getLanguageModel();
      expectToBePromise(getLanguageModelPromise);

      getLanguageModelPromise.catch(err => {
        checkRequiredParamsHandling(requiredParams, err, missingParamsMock, createRequestMock);
        done();
      });
    });
  });
});
describe('listLanguageModels', () => {
  describe('positive tests', () => {
    beforeAll(() => {
      missingParamsMock.mockReturnValue(missingParamsSuccess);
    });
    test('should pass the right params to createRequest', () => {
      // parameters
      const language = 'fake_language';
      const params = {
        language,
      };

      // invoke method
      speech_to_text.listLanguageModels(params, noop);

      // assert that create request was called
      expect(createRequestMock).toHaveBeenCalledTimes(1);

      const options = getOptions(createRequestMock);

      checkUrlAndMethod(options, '/v1/customizations', 'GET');
      checkCallback(createRequestMock);
      const expectedAccept = 'application/json';
      const expectedContentType = 'application/json';
      checkMediaHeaders(createRequestMock, expectedAccept, expectedContentType);
      expect(options.qs['language']).toEqual(language);
    });

    test('should prioritize user-given headers', () => {
      // parameters
      const accept = 'fake/header';
      const contentType = 'fake/header';
      const params = {
        headers: {
          Accept: accept,
          'Content-Type': contentType,
        },
      };

      speech_to_text.listLanguageModels(params, noop);
      checkMediaHeaders(createRequestMock, accept, contentType);
    });

    test('should return a promise when no callback is given', () => {
      // parameters
      const params = {};

      // invoke method
      const listLanguageModelsPromise = speech_to_text.listLanguageModels(params);
      expectToBePromise(listLanguageModelsPromise);

      // assert that create request was called
      expect(createRequestMock).toHaveBeenCalledTimes(1);
    });
    test('should not have any problems when no parameters are passed in', () => {
      // invoke the method
      speech_to_text.listLanguageModels({}, noop);
      checkDefaultSuccessArgs(createRequestMock);
    });

    test('should use argument as callback function if only one is passed in', () => {
      // invoke the method
      speech_to_text.listLanguageModels(noop);
      checkDefaultSuccessArgs(createRequestMock);
    });
  });
});
describe('resetLanguageModel', () => {
  describe('positive tests', () => {
    beforeAll(() => {
      missingParamsMock.mockReturnValue(missingParamsSuccess);
    });
    test('should pass the right params to createRequest', () => {
      // parameters
      const customization_id = 'fake_customization_id';
      const params = {
        customization_id,
      };

      // invoke method
      speech_to_text.resetLanguageModel(params, noop);

      // assert that create request was called
      expect(createRequestMock).toHaveBeenCalledTimes(1);

      const options = getOptions(createRequestMock);

      checkUrlAndMethod(options, '/v1/customizations/{customization_id}/reset', 'POST');
      checkCallback(createRequestMock);
      const expectedAccept = 'application/json';
      const expectedContentType = 'application/json';
      checkMediaHeaders(createRequestMock, expectedAccept, expectedContentType);
      expect(options.path['customization_id']).toEqual(customization_id);
    });

    test('should prioritize user-given headers', () => {
      // parameters
      const customization_id = 'fake_customization_id';
      const accept = 'fake/header';
      const contentType = 'fake/header';
      const params = {
        customization_id,
        headers: {
          Accept: accept,
          'Content-Type': contentType,
        },
      };

      speech_to_text.resetLanguageModel(params, noop);
      checkMediaHeaders(createRequestMock, accept, contentType);
    });

    test('should return a promise when no callback is given', () => {
      // parameters
      const customization_id = 'fake_customization_id';
      const params = {
        customization_id,
      };

      // invoke method
      const resetLanguageModelPromise = speech_to_text.resetLanguageModel(params);
      expectToBePromise(resetLanguageModelPromise);

      // assert that create request was called
      expect(createRequestMock).toHaveBeenCalledTimes(1);
    });
  });
  describe('negative tests', () => {
    beforeAll(() => {
      missingParamsMock.mockReturnValue(missingParamsError);
    });

    test('should convert a `null` value for `params` to an empty object', done => {
      speech_to_text.resetLanguageModel(null, () => {
        checkForEmptyObject(missingParamsMock);
        done();
      });
    });

    test('should enforce required parameters', done => {
      // required parameters for this method
      const requiredParams = ['customization_id'];

      speech_to_text.resetLanguageModel({}, err => {
        checkRequiredParamsHandling(requiredParams, err, missingParamsMock, createRequestMock);
        done();
      });
    });

    test('should reject promise when required params are not given', done => {
      // required parameters for this method
      const requiredParams = ['customization_id'];

      const resetLanguageModelPromise = speech_to_text.resetLanguageModel();
      expectToBePromise(resetLanguageModelPromise);

      resetLanguageModelPromise.catch(err => {
        checkRequiredParamsHandling(requiredParams, err, missingParamsMock, createRequestMock);
        done();
      });
    });
  });
});
describe('trainLanguageModel', () => {
  describe('positive tests', () => {
    beforeAll(() => {
      missingParamsMock.mockReturnValue(missingParamsSuccess);
    });
    test('should pass the right params to createRequest', () => {
      // parameters
      const customization_id = 'fake_customization_id';
      const word_type_to_add = 'fake_word_type_to_add';
      const customization_weight = 'fake_customization_weight';
      const params = {
        customization_id,
        word_type_to_add,
        customization_weight,
      };

      // invoke method
      speech_to_text.trainLanguageModel(params, noop);

      // assert that create request was called
      expect(createRequestMock).toHaveBeenCalledTimes(1);

      const options = getOptions(createRequestMock);

      checkUrlAndMethod(options, '/v1/customizations/{customization_id}/train', 'POST');
      checkCallback(createRequestMock);
      const expectedAccept = 'application/json';
      const expectedContentType = 'application/json';
      checkMediaHeaders(createRequestMock, expectedAccept, expectedContentType);
      expect(options.qs['word_type_to_add']).toEqual(word_type_to_add);
      expect(options.qs['customization_weight']).toEqual(customization_weight);
      expect(options.path['customization_id']).toEqual(customization_id);
    });

    test('should prioritize user-given headers', () => {
      // parameters
      const customization_id = 'fake_customization_id';
      const accept = 'fake/header';
      const contentType = 'fake/header';
      const params = {
        customization_id,
        headers: {
          Accept: accept,
          'Content-Type': contentType,
        },
      };

      speech_to_text.trainLanguageModel(params, noop);
      checkMediaHeaders(createRequestMock, accept, contentType);
    });

    test('should return a promise when no callback is given', () => {
      // parameters
      const customization_id = 'fake_customization_id';
      const params = {
        customization_id,
      };

      // invoke method
      const trainLanguageModelPromise = speech_to_text.trainLanguageModel(params);
      expectToBePromise(trainLanguageModelPromise);

      // assert that create request was called
      expect(createRequestMock).toHaveBeenCalledTimes(1);
    });
  });
  describe('negative tests', () => {
    beforeAll(() => {
      missingParamsMock.mockReturnValue(missingParamsError);
    });

    test('should convert a `null` value for `params` to an empty object', done => {
      speech_to_text.trainLanguageModel(null, () => {
        checkForEmptyObject(missingParamsMock);
        done();
      });
    });

    test('should enforce required parameters', done => {
      // required parameters for this method
      const requiredParams = ['customization_id'];

      speech_to_text.trainLanguageModel({}, err => {
        checkRequiredParamsHandling(requiredParams, err, missingParamsMock, createRequestMock);
        done();
      });
    });

    test('should reject promise when required params are not given', done => {
      // required parameters for this method
      const requiredParams = ['customization_id'];

      const trainLanguageModelPromise = speech_to_text.trainLanguageModel();
      expectToBePromise(trainLanguageModelPromise);

      trainLanguageModelPromise.catch(err => {
        checkRequiredParamsHandling(requiredParams, err, missingParamsMock, createRequestMock);
        done();
      });
    });
  });
});
describe('upgradeLanguageModel', () => {
  describe('positive tests', () => {
    beforeAll(() => {
      missingParamsMock.mockReturnValue(missingParamsSuccess);
    });
    test('should pass the right params to createRequest', () => {
      // parameters
      const customization_id = 'fake_customization_id';
      const params = {
        customization_id,
      };

      // invoke method
      speech_to_text.upgradeLanguageModel(params, noop);

      // assert that create request was called
      expect(createRequestMock).toHaveBeenCalledTimes(1);

      const options = getOptions(createRequestMock);

      checkUrlAndMethod(options, '/v1/customizations/{customization_id}/upgrade_model', 'POST');
      checkCallback(createRequestMock);
      const expectedAccept = 'application/json';
      const expectedContentType = 'application/json';
      checkMediaHeaders(createRequestMock, expectedAccept, expectedContentType);
      expect(options.path['customization_id']).toEqual(customization_id);
    });

    test('should prioritize user-given headers', () => {
      // parameters
      const customization_id = 'fake_customization_id';
      const accept = 'fake/header';
      const contentType = 'fake/header';
      const params = {
        customization_id,
        headers: {
          Accept: accept,
          'Content-Type': contentType,
        },
      };

      speech_to_text.upgradeLanguageModel(params, noop);
      checkMediaHeaders(createRequestMock, accept, contentType);
    });

    test('should return a promise when no callback is given', () => {
      // parameters
      const customization_id = 'fake_customization_id';
      const params = {
        customization_id,
      };

      // invoke method
      const upgradeLanguageModelPromise = speech_to_text.upgradeLanguageModel(params);
      expectToBePromise(upgradeLanguageModelPromise);

      // assert that create request was called
      expect(createRequestMock).toHaveBeenCalledTimes(1);
    });
  });
  describe('negative tests', () => {
    beforeAll(() => {
      missingParamsMock.mockReturnValue(missingParamsError);
    });

    test('should convert a `null` value for `params` to an empty object', done => {
      speech_to_text.upgradeLanguageModel(null, () => {
        checkForEmptyObject(missingParamsMock);
        done();
      });
    });

    test('should enforce required parameters', done => {
      // required parameters for this method
      const requiredParams = ['customization_id'];

      speech_to_text.upgradeLanguageModel({}, err => {
        checkRequiredParamsHandling(requiredParams, err, missingParamsMock, createRequestMock);
        done();
      });
    });

    test('should reject promise when required params are not given', done => {
      // required parameters for this method
      const requiredParams = ['customization_id'];

      const upgradeLanguageModelPromise = speech_to_text.upgradeLanguageModel();
      expectToBePromise(upgradeLanguageModelPromise);

      upgradeLanguageModelPromise.catch(err => {
        checkRequiredParamsHandling(requiredParams, err, missingParamsMock, createRequestMock);
        done();
      });
    });
  });
});
describe('addCorpus', () => {
  describe('positive tests', () => {
    beforeAll(() => {
      missingParamsMock.mockReturnValue(missingParamsSuccess);
    });
    test('should pass the right params to createRequest', () => {
      // parameters
      const customization_id = 'fake_customization_id';
      const corpus_name = 'fake_corpus_name';
      const corpus_file = 'fake_corpus_file';
      const allow_overwrite = 'fake_allow_overwrite';
      const corpus_filename = 'fake_corpus_filename';
      const params = {
        customization_id,
        corpus_name,
        corpus_file,
        allow_overwrite,
        corpus_filename,
      };

      // invoke method
      speech_to_text.addCorpus(params, noop);

      // assert that create request was called
      expect(createRequestMock).toHaveBeenCalledTimes(1);

      const options = getOptions(createRequestMock);

      checkUrlAndMethod(
        options,
        '/v1/customizations/{customization_id}/corpora/{corpus_name}',
        'POST'
      );
      checkCallback(createRequestMock);
      const expectedAccept = 'application/json';
      const expectedContentType = 'multipart/form-data';
      checkMediaHeaders(createRequestMock, expectedAccept, expectedContentType);
      expect(options.formData['corpus_file'].data).toEqual(corpus_file);
      expect(options.formData['corpus_file'].filename).toEqual(corpus_filename);
      expect(options.formData['corpus_file'].contentType).toEqual('text/plain');
      expect(options.qs['allow_overwrite']).toEqual(allow_overwrite);
      expect(options.path['customization_id']).toEqual(customization_id);
      expect(options.path['corpus_name']).toEqual(corpus_name);
    });

    test('should prioritize user-given headers', () => {
      // parameters
      const customization_id = 'fake_customization_id';
      const corpus_name = 'fake_corpus_name';
      const corpus_file = 'fake_corpus_file';
      const accept = 'fake/header';
      const contentType = 'fake/header';
      const params = {
        customization_id,
        corpus_name,
        corpus_file,
        headers: {
          Accept: accept,
          'Content-Type': contentType,
        },
      };

      speech_to_text.addCorpus(params, noop);
      checkMediaHeaders(createRequestMock, accept, contentType);
    });

    test('should return a promise when no callback is given', () => {
      // parameters
      const customization_id = 'fake_customization_id';
      const corpus_name = 'fake_corpus_name';
      const corpus_file = 'fake_corpus_file';
      const params = {
        customization_id,
        corpus_name,
        corpus_file,
      };

      // invoke method
      const addCorpusPromise = speech_to_text.addCorpus(params);
      expectToBePromise(addCorpusPromise);

      // assert that create request was called
      expect(createRequestMock).toHaveBeenCalledTimes(1);
    });
  });
  describe('negative tests', () => {
    beforeAll(() => {
      missingParamsMock.mockReturnValue(missingParamsError);
    });

    test('should convert a `null` value for `params` to an empty object', done => {
      speech_to_text.addCorpus(null, () => {
        checkForEmptyObject(missingParamsMock);
        done();
      });
    });

    test('should enforce required parameters', done => {
      // required parameters for this method
      const requiredParams = ['customization_id', 'corpus_name', 'corpus_file'];

      speech_to_text.addCorpus({}, err => {
        checkRequiredParamsHandling(requiredParams, err, missingParamsMock, createRequestMock);
        done();
      });
    });

    test('should reject promise when required params are not given', done => {
      // required parameters for this method
      const requiredParams = ['customization_id', 'corpus_name', 'corpus_file'];

      const addCorpusPromise = speech_to_text.addCorpus();
      expectToBePromise(addCorpusPromise);

      addCorpusPromise.catch(err => {
        checkRequiredParamsHandling(requiredParams, err, missingParamsMock, createRequestMock);
        done();
      });
    });
  });
});
describe('deleteCorpus', () => {
  describe('positive tests', () => {
    beforeAll(() => {
      missingParamsMock.mockReturnValue(missingParamsSuccess);
    });
    test('should pass the right params to createRequest', () => {
      // parameters
      const customization_id = 'fake_customization_id';
      const corpus_name = 'fake_corpus_name';
      const params = {
        customization_id,
        corpus_name,
      };

      // invoke method
      speech_to_text.deleteCorpus(params, noop);

      // assert that create request was called
      expect(createRequestMock).toHaveBeenCalledTimes(1);

      const options = getOptions(createRequestMock);

      checkUrlAndMethod(
        options,
        '/v1/customizations/{customization_id}/corpora/{corpus_name}',
        'DELETE'
      );
      checkCallback(createRequestMock);
      const expectedAccept = 'application/json';
      const expectedContentType = 'application/json';
      checkMediaHeaders(createRequestMock, expectedAccept, expectedContentType);
      expect(options.path['customization_id']).toEqual(customization_id);
      expect(options.path['corpus_name']).toEqual(corpus_name);
    });

    test('should prioritize user-given headers', () => {
      // parameters
      const customization_id = 'fake_customization_id';
      const corpus_name = 'fake_corpus_name';
      const accept = 'fake/header';
      const contentType = 'fake/header';
      const params = {
        customization_id,
        corpus_name,
        headers: {
          Accept: accept,
          'Content-Type': contentType,
        },
      };

      speech_to_text.deleteCorpus(params, noop);
      checkMediaHeaders(createRequestMock, accept, contentType);
    });

    test('should return a promise when no callback is given', () => {
      // parameters
      const customization_id = 'fake_customization_id';
      const corpus_name = 'fake_corpus_name';
      const params = {
        customization_id,
        corpus_name,
      };

      // invoke method
      const deleteCorpusPromise = speech_to_text.deleteCorpus(params);
      expectToBePromise(deleteCorpusPromise);

      // assert that create request was called
      expect(createRequestMock).toHaveBeenCalledTimes(1);
    });
  });
  describe('negative tests', () => {
    beforeAll(() => {
      missingParamsMock.mockReturnValue(missingParamsError);
    });

    test('should convert a `null` value for `params` to an empty object', done => {
      speech_to_text.deleteCorpus(null, () => {
        checkForEmptyObject(missingParamsMock);
        done();
      });
    });

    test('should enforce required parameters', done => {
      // required parameters for this method
      const requiredParams = ['customization_id', 'corpus_name'];

      speech_to_text.deleteCorpus({}, err => {
        checkRequiredParamsHandling(requiredParams, err, missingParamsMock, createRequestMock);
        done();
      });
    });

    test('should reject promise when required params are not given', done => {
      // required parameters for this method
      const requiredParams = ['customization_id', 'corpus_name'];

      const deleteCorpusPromise = speech_to_text.deleteCorpus();
      expectToBePromise(deleteCorpusPromise);

      deleteCorpusPromise.catch(err => {
        checkRequiredParamsHandling(requiredParams, err, missingParamsMock, createRequestMock);
        done();
      });
    });
  });
});
describe('getCorpus', () => {
  describe('positive tests', () => {
    beforeAll(() => {
      missingParamsMock.mockReturnValue(missingParamsSuccess);
    });
    test('should pass the right params to createRequest', () => {
      // parameters
      const customization_id = 'fake_customization_id';
      const corpus_name = 'fake_corpus_name';
      const params = {
        customization_id,
        corpus_name,
      };

      // invoke method
      speech_to_text.getCorpus(params, noop);

      // assert that create request was called
      expect(createRequestMock).toHaveBeenCalledTimes(1);

      const options = getOptions(createRequestMock);

      checkUrlAndMethod(
        options,
        '/v1/customizations/{customization_id}/corpora/{corpus_name}',
        'GET'
      );
      checkCallback(createRequestMock);
      const expectedAccept = 'application/json';
      const expectedContentType = 'application/json';
      checkMediaHeaders(createRequestMock, expectedAccept, expectedContentType);
      expect(options.path['customization_id']).toEqual(customization_id);
      expect(options.path['corpus_name']).toEqual(corpus_name);
    });

    test('should prioritize user-given headers', () => {
      // parameters
      const customization_id = 'fake_customization_id';
      const corpus_name = 'fake_corpus_name';
      const accept = 'fake/header';
      const contentType = 'fake/header';
      const params = {
        customization_id,
        corpus_name,
        headers: {
          Accept: accept,
          'Content-Type': contentType,
        },
      };

      speech_to_text.getCorpus(params, noop);
      checkMediaHeaders(createRequestMock, accept, contentType);
    });

    test('should return a promise when no callback is given', () => {
      // parameters
      const customization_id = 'fake_customization_id';
      const corpus_name = 'fake_corpus_name';
      const params = {
        customization_id,
        corpus_name,
      };

      // invoke method
      const getCorpusPromise = speech_to_text.getCorpus(params);
      expectToBePromise(getCorpusPromise);

      // assert that create request was called
      expect(createRequestMock).toHaveBeenCalledTimes(1);
    });
  });
  describe('negative tests', () => {
    beforeAll(() => {
      missingParamsMock.mockReturnValue(missingParamsError);
    });

    test('should convert a `null` value for `params` to an empty object', done => {
      speech_to_text.getCorpus(null, () => {
        checkForEmptyObject(missingParamsMock);
        done();
      });
    });

    test('should enforce required parameters', done => {
      // required parameters for this method
      const requiredParams = ['customization_id', 'corpus_name'];

      speech_to_text.getCorpus({}, err => {
        checkRequiredParamsHandling(requiredParams, err, missingParamsMock, createRequestMock);
        done();
      });
    });

    test('should reject promise when required params are not given', done => {
      // required parameters for this method
      const requiredParams = ['customization_id', 'corpus_name'];

      const getCorpusPromise = speech_to_text.getCorpus();
      expectToBePromise(getCorpusPromise);

      getCorpusPromise.catch(err => {
        checkRequiredParamsHandling(requiredParams, err, missingParamsMock, createRequestMock);
        done();
      });
    });
  });
});
describe('listCorpora', () => {
  describe('positive tests', () => {
    beforeAll(() => {
      missingParamsMock.mockReturnValue(missingParamsSuccess);
    });
    test('should pass the right params to createRequest', () => {
      // parameters
      const customization_id = 'fake_customization_id';
      const params = {
        customization_id,
      };

      // invoke method
      speech_to_text.listCorpora(params, noop);

      // assert that create request was called
      expect(createRequestMock).toHaveBeenCalledTimes(1);

      const options = getOptions(createRequestMock);

      checkUrlAndMethod(options, '/v1/customizations/{customization_id}/corpora', 'GET');
      checkCallback(createRequestMock);
      const expectedAccept = 'application/json';
      const expectedContentType = 'application/json';
      checkMediaHeaders(createRequestMock, expectedAccept, expectedContentType);
      expect(options.path['customization_id']).toEqual(customization_id);
    });

    test('should prioritize user-given headers', () => {
      // parameters
      const customization_id = 'fake_customization_id';
      const accept = 'fake/header';
      const contentType = 'fake/header';
      const params = {
        customization_id,
        headers: {
          Accept: accept,
          'Content-Type': contentType,
        },
      };

      speech_to_text.listCorpora(params, noop);
      checkMediaHeaders(createRequestMock, accept, contentType);
    });

    test('should return a promise when no callback is given', () => {
      // parameters
      const customization_id = 'fake_customization_id';
      const params = {
        customization_id,
      };

      // invoke method
      const listCorporaPromise = speech_to_text.listCorpora(params);
      expectToBePromise(listCorporaPromise);

      // assert that create request was called
      expect(createRequestMock).toHaveBeenCalledTimes(1);
    });
  });
  describe('negative tests', () => {
    beforeAll(() => {
      missingParamsMock.mockReturnValue(missingParamsError);
    });

    test('should convert a `null` value for `params` to an empty object', done => {
      speech_to_text.listCorpora(null, () => {
        checkForEmptyObject(missingParamsMock);
        done();
      });
    });

    test('should enforce required parameters', done => {
      // required parameters for this method
      const requiredParams = ['customization_id'];

      speech_to_text.listCorpora({}, err => {
        checkRequiredParamsHandling(requiredParams, err, missingParamsMock, createRequestMock);
        done();
      });
    });

    test('should reject promise when required params are not given', done => {
      // required parameters for this method
      const requiredParams = ['customization_id'];

      const listCorporaPromise = speech_to_text.listCorpora();
      expectToBePromise(listCorporaPromise);

      listCorporaPromise.catch(err => {
        checkRequiredParamsHandling(requiredParams, err, missingParamsMock, createRequestMock);
        done();
      });
    });
  });
});
describe('addWord', () => {
  describe('positive tests', () => {
    beforeAll(() => {
      missingParamsMock.mockReturnValue(missingParamsSuccess);
    });
    test('should pass the right params to createRequest', () => {
      // parameters
      const customization_id = 'fake_customization_id';
      const word_name = 'fake_word_name';
      const word = 'fake_word';
      const sounds_like = 'fake_sounds_like';
      const display_as = 'fake_display_as';
      const params = {
        customization_id,
        word_name,
        word,
        sounds_like,
        display_as,
      };

      // invoke method
      speech_to_text.addWord(params, noop);

      // assert that create request was called
      expect(createRequestMock).toHaveBeenCalledTimes(1);

      const options = getOptions(createRequestMock);

      checkUrlAndMethod(options, '/v1/customizations/{customization_id}/words/{word_name}', 'PUT');
      checkCallback(createRequestMock);
      const expectedAccept = 'application/json';
      const expectedContentType = 'application/json';
      checkMediaHeaders(createRequestMock, expectedAccept, expectedContentType);
      expect(options.body['word']).toEqual(word);
      expect(options.body['sounds_like']).toEqual(sounds_like);
      expect(options.body['display_as']).toEqual(display_as);
      expect(options.json).toEqual(true);
      expect(options.path['customization_id']).toEqual(customization_id);
      expect(options.path['word_name']).toEqual(word_name);
    });

    test('should prioritize user-given headers', () => {
      // parameters
      const customization_id = 'fake_customization_id';
      const word_name = 'fake_word_name';
      const accept = 'fake/header';
      const contentType = 'fake/header';
      const params = {
        customization_id,
        word_name,
        headers: {
          Accept: accept,
          'Content-Type': contentType,
        },
      };

      speech_to_text.addWord(params, noop);
      checkMediaHeaders(createRequestMock, accept, contentType);
    });

    test('should return a promise when no callback is given', () => {
      // parameters
      const customization_id = 'fake_customization_id';
      const word_name = 'fake_word_name';
      const params = {
        customization_id,
        word_name,
      };

      // invoke method
      const addWordPromise = speech_to_text.addWord(params);
      expectToBePromise(addWordPromise);

      // assert that create request was called
      expect(createRequestMock).toHaveBeenCalledTimes(1);
    });
  });
  describe('negative tests', () => {
    beforeAll(() => {
      missingParamsMock.mockReturnValue(missingParamsError);
    });

    test('should convert a `null` value for `params` to an empty object', done => {
      speech_to_text.addWord(null, () => {
        checkForEmptyObject(missingParamsMock);
        done();
      });
    });

    test('should enforce required parameters', done => {
      // required parameters for this method
      const requiredParams = ['customization_id', 'word_name'];

      speech_to_text.addWord({}, err => {
        checkRequiredParamsHandling(requiredParams, err, missingParamsMock, createRequestMock);
        done();
      });
    });

    test('should reject promise when required params are not given', done => {
      // required parameters for this method
      const requiredParams = ['customization_id', 'word_name'];

      const addWordPromise = speech_to_text.addWord();
      expectToBePromise(addWordPromise);

      addWordPromise.catch(err => {
        checkRequiredParamsHandling(requiredParams, err, missingParamsMock, createRequestMock);
        done();
      });
    });
  });
});
describe('addWords', () => {
  describe('positive tests', () => {
    beforeAll(() => {
      missingParamsMock.mockReturnValue(missingParamsSuccess);
    });
    test('should pass the right params to createRequest', () => {
      // parameters
      const customization_id = 'fake_customization_id';
      const words = 'fake_words';
      const params = {
        customization_id,
        words,
      };

      // invoke method
      speech_to_text.addWords(params, noop);

      // assert that create request was called
      expect(createRequestMock).toHaveBeenCalledTimes(1);

      const options = getOptions(createRequestMock);

      checkUrlAndMethod(options, '/v1/customizations/{customization_id}/words', 'POST');
      checkCallback(createRequestMock);
      const expectedAccept = 'application/json';
      const expectedContentType = 'application/json';
      checkMediaHeaders(createRequestMock, expectedAccept, expectedContentType);
      expect(options.body['words']).toEqual(words);
      expect(options.json).toEqual(true);
      expect(options.path['customization_id']).toEqual(customization_id);
    });

    test('should prioritize user-given headers', () => {
      // parameters
      const customization_id = 'fake_customization_id';
      const words = 'fake_words';
      const accept = 'fake/header';
      const contentType = 'fake/header';
      const params = {
        customization_id,
        words,
        headers: {
          Accept: accept,
          'Content-Type': contentType,
        },
      };

      speech_to_text.addWords(params, noop);
      checkMediaHeaders(createRequestMock, accept, contentType);
    });

    test('should return a promise when no callback is given', () => {
      // parameters
      const customization_id = 'fake_customization_id';
      const words = 'fake_words';
      const params = {
        customization_id,
        words,
      };

      // invoke method
      const addWordsPromise = speech_to_text.addWords(params);
      expectToBePromise(addWordsPromise);

      // assert that create request was called
      expect(createRequestMock).toHaveBeenCalledTimes(1);
    });
  });
  describe('negative tests', () => {
    beforeAll(() => {
      missingParamsMock.mockReturnValue(missingParamsError);
    });

    test('should convert a `null` value for `params` to an empty object', done => {
      speech_to_text.addWords(null, () => {
        checkForEmptyObject(missingParamsMock);
        done();
      });
    });

    test('should enforce required parameters', done => {
      // required parameters for this method
      const requiredParams = ['customization_id', 'words'];

      speech_to_text.addWords({}, err => {
        checkRequiredParamsHandling(requiredParams, err, missingParamsMock, createRequestMock);
        done();
      });
    });

    test('should reject promise when required params are not given', done => {
      // required parameters for this method
      const requiredParams = ['customization_id', 'words'];

      const addWordsPromise = speech_to_text.addWords();
      expectToBePromise(addWordsPromise);

      addWordsPromise.catch(err => {
        checkRequiredParamsHandling(requiredParams, err, missingParamsMock, createRequestMock);
        done();
      });
    });
  });
});
describe('deleteWord', () => {
  describe('positive tests', () => {
    beforeAll(() => {
      missingParamsMock.mockReturnValue(missingParamsSuccess);
    });
    test('should pass the right params to createRequest', () => {
      // parameters
      const customization_id = 'fake_customization_id';
      const word_name = 'fake_word_name';
      const params = {
        customization_id,
        word_name,
      };

      // invoke method
      speech_to_text.deleteWord(params, noop);

      // assert that create request was called
      expect(createRequestMock).toHaveBeenCalledTimes(1);

      const options = getOptions(createRequestMock);

      checkUrlAndMethod(
        options,
        '/v1/customizations/{customization_id}/words/{word_name}',
        'DELETE'
      );
      checkCallback(createRequestMock);
      const expectedAccept = 'application/json';
      const expectedContentType = 'application/json';
      checkMediaHeaders(createRequestMock, expectedAccept, expectedContentType);
      expect(options.path['customization_id']).toEqual(customization_id);
      expect(options.path['word_name']).toEqual(word_name);
    });

    test('should prioritize user-given headers', () => {
      // parameters
      const customization_id = 'fake_customization_id';
      const word_name = 'fake_word_name';
      const accept = 'fake/header';
      const contentType = 'fake/header';
      const params = {
        customization_id,
        word_name,
        headers: {
          Accept: accept,
          'Content-Type': contentType,
        },
      };

      speech_to_text.deleteWord(params, noop);
      checkMediaHeaders(createRequestMock, accept, contentType);
    });

    test('should return a promise when no callback is given', () => {
      // parameters
      const customization_id = 'fake_customization_id';
      const word_name = 'fake_word_name';
      const params = {
        customization_id,
        word_name,
      };

      // invoke method
      const deleteWordPromise = speech_to_text.deleteWord(params);
      expectToBePromise(deleteWordPromise);

      // assert that create request was called
      expect(createRequestMock).toHaveBeenCalledTimes(1);
    });
  });
  describe('negative tests', () => {
    beforeAll(() => {
      missingParamsMock.mockReturnValue(missingParamsError);
    });

    test('should convert a `null` value for `params` to an empty object', done => {
      speech_to_text.deleteWord(null, () => {
        checkForEmptyObject(missingParamsMock);
        done();
      });
    });

    test('should enforce required parameters', done => {
      // required parameters for this method
      const requiredParams = ['customization_id', 'word_name'];

      speech_to_text.deleteWord({}, err => {
        checkRequiredParamsHandling(requiredParams, err, missingParamsMock, createRequestMock);
        done();
      });
    });

    test('should reject promise when required params are not given', done => {
      // required parameters for this method
      const requiredParams = ['customization_id', 'word_name'];

      const deleteWordPromise = speech_to_text.deleteWord();
      expectToBePromise(deleteWordPromise);

      deleteWordPromise.catch(err => {
        checkRequiredParamsHandling(requiredParams, err, missingParamsMock, createRequestMock);
        done();
      });
    });
  });
});
describe('getWord', () => {
  describe('positive tests', () => {
    beforeAll(() => {
      missingParamsMock.mockReturnValue(missingParamsSuccess);
    });
    test('should pass the right params to createRequest', () => {
      // parameters
      const customization_id = 'fake_customization_id';
      const word_name = 'fake_word_name';
      const params = {
        customization_id,
        word_name,
      };

      // invoke method
      speech_to_text.getWord(params, noop);

      // assert that create request was called
      expect(createRequestMock).toHaveBeenCalledTimes(1);

      const options = getOptions(createRequestMock);

      checkUrlAndMethod(options, '/v1/customizations/{customization_id}/words/{word_name}', 'GET');
      checkCallback(createRequestMock);
      const expectedAccept = 'application/json';
      const expectedContentType = 'application/json';
      checkMediaHeaders(createRequestMock, expectedAccept, expectedContentType);
      expect(options.path['customization_id']).toEqual(customization_id);
      expect(options.path['word_name']).toEqual(word_name);
    });

    test('should prioritize user-given headers', () => {
      // parameters
      const customization_id = 'fake_customization_id';
      const word_name = 'fake_word_name';
      const accept = 'fake/header';
      const contentType = 'fake/header';
      const params = {
        customization_id,
        word_name,
        headers: {
          Accept: accept,
          'Content-Type': contentType,
        },
      };

      speech_to_text.getWord(params, noop);
      checkMediaHeaders(createRequestMock, accept, contentType);
    });

    test('should return a promise when no callback is given', () => {
      // parameters
      const customization_id = 'fake_customization_id';
      const word_name = 'fake_word_name';
      const params = {
        customization_id,
        word_name,
      };

      // invoke method
      const getWordPromise = speech_to_text.getWord(params);
      expectToBePromise(getWordPromise);

      // assert that create request was called
      expect(createRequestMock).toHaveBeenCalledTimes(1);
    });
  });
  describe('negative tests', () => {
    beforeAll(() => {
      missingParamsMock.mockReturnValue(missingParamsError);
    });

    test('should convert a `null` value for `params` to an empty object', done => {
      speech_to_text.getWord(null, () => {
        checkForEmptyObject(missingParamsMock);
        done();
      });
    });

    test('should enforce required parameters', done => {
      // required parameters for this method
      const requiredParams = ['customization_id', 'word_name'];

      speech_to_text.getWord({}, err => {
        checkRequiredParamsHandling(requiredParams, err, missingParamsMock, createRequestMock);
        done();
      });
    });

    test('should reject promise when required params are not given', done => {
      // required parameters for this method
      const requiredParams = ['customization_id', 'word_name'];

      const getWordPromise = speech_to_text.getWord();
      expectToBePromise(getWordPromise);

      getWordPromise.catch(err => {
        checkRequiredParamsHandling(requiredParams, err, missingParamsMock, createRequestMock);
        done();
      });
    });
  });
});
describe('listWords', () => {
  describe('positive tests', () => {
    beforeAll(() => {
      missingParamsMock.mockReturnValue(missingParamsSuccess);
    });
    test('should pass the right params to createRequest', () => {
      // parameters
      const customization_id = 'fake_customization_id';
      const word_type = 'fake_word_type';
      const sort = 'fake_sort';
      const params = {
        customization_id,
        word_type,
        sort,
      };

      // invoke method
      speech_to_text.listWords(params, noop);

      // assert that create request was called
      expect(createRequestMock).toHaveBeenCalledTimes(1);

      const options = getOptions(createRequestMock);

      checkUrlAndMethod(options, '/v1/customizations/{customization_id}/words', 'GET');
      checkCallback(createRequestMock);
      const expectedAccept = 'application/json';
      const expectedContentType = 'application/json';
      checkMediaHeaders(createRequestMock, expectedAccept, expectedContentType);
      expect(options.qs['word_type']).toEqual(word_type);
      expect(options.qs['sort']).toEqual(sort);
      expect(options.path['customization_id']).toEqual(customization_id);
    });

    test('should prioritize user-given headers', () => {
      // parameters
      const customization_id = 'fake_customization_id';
      const accept = 'fake/header';
      const contentType = 'fake/header';
      const params = {
        customization_id,
        headers: {
          Accept: accept,
          'Content-Type': contentType,
        },
      };

      speech_to_text.listWords(params, noop);
      checkMediaHeaders(createRequestMock, accept, contentType);
    });

    test('should return a promise when no callback is given', () => {
      // parameters
      const customization_id = 'fake_customization_id';
      const params = {
        customization_id,
      };

      // invoke method
      const listWordsPromise = speech_to_text.listWords(params);
      expectToBePromise(listWordsPromise);

      // assert that create request was called
      expect(createRequestMock).toHaveBeenCalledTimes(1);
    });
  });
  describe('negative tests', () => {
    beforeAll(() => {
      missingParamsMock.mockReturnValue(missingParamsError);
    });

    test('should convert a `null` value for `params` to an empty object', done => {
      speech_to_text.listWords(null, () => {
        checkForEmptyObject(missingParamsMock);
        done();
      });
    });

    test('should enforce required parameters', done => {
      // required parameters for this method
      const requiredParams = ['customization_id'];

      speech_to_text.listWords({}, err => {
        checkRequiredParamsHandling(requiredParams, err, missingParamsMock, createRequestMock);
        done();
      });
    });

    test('should reject promise when required params are not given', done => {
      // required parameters for this method
      const requiredParams = ['customization_id'];

      const listWordsPromise = speech_to_text.listWords();
      expectToBePromise(listWordsPromise);

      listWordsPromise.catch(err => {
        checkRequiredParamsHandling(requiredParams, err, missingParamsMock, createRequestMock);
        done();
      });
    });
  });
});
describe('addGrammar', () => {
  describe('positive tests', () => {
    beforeAll(() => {
      missingParamsMock.mockReturnValue(missingParamsSuccess);
    });
    test('should pass the right params to createRequest', () => {
      // parameters
      const customization_id = 'fake_customization_id';
      const grammar_name = 'fake_grammar_name';
      const grammar_file = 'fake_grammar_file';
      const content_type = 'fake_content_type';
      const allow_overwrite = 'fake_allow_overwrite';
      const params = {
        customization_id,
        grammar_name,
        grammar_file,
        content_type,
        allow_overwrite,
      };

      // invoke method
      speech_to_text.addGrammar(params);

      // assert that create request was called
      expect(createRequestMock).toHaveBeenCalledTimes(1);

      const options = getOptions(createRequestMock);

      checkUrlAndMethod(
        options,
        '/v1/customizations/{customization_id}/grammars/{grammar_name}',
        'POST'
      );
      checkCallback(createRequestMock);
      const expectedAccept = 'application/json';
      const expectedContentType = content_type;
      checkMediaHeaders(createRequestMock, expectedAccept, expectedContentType);
      checkUserHeader(createRequestMock, 'Content-Type', content_type);
      expect(options.body).toEqual(grammar_file);
      expect(options.json).toEqual(content_type === 'application/json');
      expect(options.qs['allow_overwrite']).toEqual(allow_overwrite);
      expect(options.path['customization_id']).toEqual(customization_id);
      expect(options.path['grammar_name']).toEqual(grammar_name);
    });

    test('should prioritize user-given headers', () => {
      // parameters
      const customization_id = 'fake_customization_id';
      const grammar_name = 'fake_grammar_name';
      const grammar_file = 'fake_grammar_file';
      const content_type = 'fake_content_type';
      const accept = 'fake/header';
      const contentType = 'fake/header';
      const params = {
        customization_id,
        grammar_name,
        grammar_file,
        content_type,
        headers: {
          Accept: accept,
          'Content-Type': contentType,
        },
      };

      speech_to_text.addGrammar(params);
      checkMediaHeaders(createRequestMock, accept, contentType);
    });
  });
  describe('negative tests', () => {
    beforeAll(() => {
      missingParamsMock.mockReturnValue(missingParamsError);
    });

    test('should convert a `null` value for `params` to an empty object', done => {
      speech_to_text.addGrammar(null, () => {
        checkForEmptyObject(missingParamsMock);
        done();
      });
    });

    test('should enforce required parameters', done => {
      // required parameters for this method
      const requiredParams = ['customization_id', 'grammar_name', 'grammar_file', 'content_type'];

      speech_to_text.addGrammar({}, err => {
        checkRequiredParamsHandling(requiredParams, err, missingParamsMock, createRequestMock);
        done();
      });
    });
  });
});
describe('deleteGrammar', () => {
  describe('positive tests', () => {
    beforeAll(() => {
      missingParamsMock.mockReturnValue(missingParamsSuccess);
    });
    test('should pass the right params to createRequest', () => {
      // parameters
      const customization_id = 'fake_customization_id';
      const grammar_name = 'fake_grammar_name';
      const params = {
        customization_id,
        grammar_name,
      };

      // invoke method
      speech_to_text.deleteGrammar(params);

      // assert that create request was called
      expect(createRequestMock).toHaveBeenCalledTimes(1);

      const options = getOptions(createRequestMock);

      checkUrlAndMethod(
        options,
        '/v1/customizations/{customization_id}/grammars/{grammar_name}',
        'DELETE'
      );
      checkCallback(createRequestMock);
      const expectedAccept = 'application/json';
      const expectedContentType = 'application/json';
      checkMediaHeaders(createRequestMock, expectedAccept, expectedContentType);
      expect(options.path['customization_id']).toEqual(customization_id);
      expect(options.path['grammar_name']).toEqual(grammar_name);
    });

    test('should prioritize user-given headers', () => {
      // parameters
      const customization_id = 'fake_customization_id';
      const grammar_name = 'fake_grammar_name';
      const accept = 'fake/header';
      const contentType = 'fake/header';
      const params = {
        customization_id,
        grammar_name,
        headers: {
          Accept: accept,
          'Content-Type': contentType,
        },
      };

      speech_to_text.deleteGrammar(params);
      checkMediaHeaders(createRequestMock, accept, contentType);
    });
  });
  describe('negative tests', () => {
    beforeAll(() => {
      missingParamsMock.mockReturnValue(missingParamsError);
    });

    test('should convert a `null` value for `params` to an empty object', done => {
      speech_to_text.deleteGrammar(null, () => {
        checkForEmptyObject(missingParamsMock);
        done();
      });
    });

    test('should enforce required parameters', done => {
      // required parameters for this method
      const requiredParams = ['customization_id', 'grammar_name'];

      speech_to_text.deleteGrammar({}, err => {
        checkRequiredParamsHandling(requiredParams, err, missingParamsMock, createRequestMock);
        done();
      });
    });
  });
});
describe('getGrammar', () => {
  describe('positive tests', () => {
    beforeAll(() => {
      missingParamsMock.mockReturnValue(missingParamsSuccess);
    });
    test('should pass the right params to createRequest', () => {
      // parameters
      const customization_id = 'fake_customization_id';
      const grammar_name = 'fake_grammar_name';
      const params = {
        customization_id,
        grammar_name,
      };

      // invoke method
      speech_to_text.getGrammar(params);

      // assert that create request was called
      expect(createRequestMock).toHaveBeenCalledTimes(1);

      const options = getOptions(createRequestMock);

      checkUrlAndMethod(
        options,
        '/v1/customizations/{customization_id}/grammars/{grammar_name}',
        'GET'
      );
      checkCallback(createRequestMock);
      const expectedAccept = 'application/json';
      const expectedContentType = 'application/json';
      checkMediaHeaders(createRequestMock, expectedAccept, expectedContentType);
      expect(options.path['customization_id']).toEqual(customization_id);
      expect(options.path['grammar_name']).toEqual(grammar_name);
    });

    test('should prioritize user-given headers', () => {
      // parameters
      const customization_id = 'fake_customization_id';
      const grammar_name = 'fake_grammar_name';
      const accept = 'fake/header';
      const contentType = 'fake/header';
      const params = {
        customization_id,
        grammar_name,
        headers: {
          Accept: accept,
          'Content-Type': contentType,
        },
      };

      speech_to_text.getGrammar(params);
      checkMediaHeaders(createRequestMock, accept, contentType);
    });
  });
  describe('negative tests', () => {
    beforeAll(() => {
      missingParamsMock.mockReturnValue(missingParamsError);
    });

    test('should convert a `null` value for `params` to an empty object', done => {
      speech_to_text.getGrammar(null, () => {
        checkForEmptyObject(missingParamsMock);
        done();
      });
    });

    test('should enforce required parameters', done => {
      // required parameters for this method
      const requiredParams = ['customization_id', 'grammar_name'];

      speech_to_text.getGrammar({}, err => {
        checkRequiredParamsHandling(requiredParams, err, missingParamsMock, createRequestMock);
        done();
      });
    });
  });
});
describe('listGrammars', () => {
  describe('positive tests', () => {
    beforeAll(() => {
      missingParamsMock.mockReturnValue(missingParamsSuccess);
    });
    test('should pass the right params to createRequest', () => {
      // parameters
      const customization_id = 'fake_customization_id';
      const params = {
        customization_id,
      };

      // invoke method
      speech_to_text.listGrammars(params);

      // assert that create request was called
      expect(createRequestMock).toHaveBeenCalledTimes(1);

      const options = getOptions(createRequestMock);

      checkUrlAndMethod(options, '/v1/customizations/{customization_id}/grammars', 'GET');
      checkCallback(createRequestMock);
      const expectedAccept = 'application/json';
      const expectedContentType = 'application/json';
      checkMediaHeaders(createRequestMock, expectedAccept, expectedContentType);
      expect(options.path['customization_id']).toEqual(customization_id);
    });

    test('should prioritize user-given headers', () => {
      // parameters
      const customization_id = 'fake_customization_id';
      const accept = 'fake/header';
      const contentType = 'fake/header';
      const params = {
        customization_id,
        headers: {
          Accept: accept,
          'Content-Type': contentType,
        },
      };

      speech_to_text.listGrammars(params);
      checkMediaHeaders(createRequestMock, accept, contentType);
    });
  });
  describe('negative tests', () => {
    beforeAll(() => {
      missingParamsMock.mockReturnValue(missingParamsError);
    });

    test('should convert a `null` value for `params` to an empty object', done => {
      speech_to_text.listGrammars(null, () => {
        checkForEmptyObject(missingParamsMock);
        done();
      });
    });

    test('should enforce required parameters', done => {
      // required parameters for this method
      const requiredParams = ['customization_id'];

      speech_to_text.listGrammars({}, err => {
        checkRequiredParamsHandling(requiredParams, err, missingParamsMock, createRequestMock);
        done();
      });
    });
  });
});
describe('createAcousticModel', () => {
  describe('positive tests', () => {
    beforeAll(() => {
      missingParamsMock.mockReturnValue(missingParamsSuccess);
    });
    test('should pass the right params to createRequest', () => {
      // parameters
      const name = 'fake_name';
      const base_model_name = 'fake_base_model_name';
      const description = 'fake_description';
      const params = {
        name,
        base_model_name,
        description,
      };

      // invoke method
      speech_to_text.createAcousticModel(params, noop);

      // assert that create request was called
      expect(createRequestMock).toHaveBeenCalledTimes(1);

      const options = getOptions(createRequestMock);

      checkUrlAndMethod(options, '/v1/acoustic_customizations', 'POST');
      checkCallback(createRequestMock);
      const expectedAccept = 'application/json';
      const expectedContentType = 'application/json';
      checkMediaHeaders(createRequestMock, expectedAccept, expectedContentType);
      expect(options.body['name']).toEqual(name);
      expect(options.body['base_model_name']).toEqual(base_model_name);
      expect(options.body['description']).toEqual(description);
      expect(options.json).toEqual(true);
    });

    test('should prioritize user-given headers', () => {
      // parameters
      const name = 'fake_name';
      const base_model_name = 'fake_base_model_name';
      const accept = 'fake/header';
      const contentType = 'fake/header';
      const params = {
        name,
        base_model_name,
        headers: {
          Accept: accept,
          'Content-Type': contentType,
        },
      };

      speech_to_text.createAcousticModel(params, noop);
      checkMediaHeaders(createRequestMock, accept, contentType);
    });

    test('should return a promise when no callback is given', () => {
      // parameters
      const name = 'fake_name';
      const base_model_name = 'fake_base_model_name';
      const params = {
        name,
        base_model_name,
      };

      // invoke method
      const createAcousticModelPromise = speech_to_text.createAcousticModel(params);
      expectToBePromise(createAcousticModelPromise);

      // assert that create request was called
      expect(createRequestMock).toHaveBeenCalledTimes(1);
    });
  });
  describe('negative tests', () => {
    beforeAll(() => {
      missingParamsMock.mockReturnValue(missingParamsError);
    });

    test('should convert a `null` value for `params` to an empty object', done => {
      speech_to_text.createAcousticModel(null, () => {
        checkForEmptyObject(missingParamsMock);
        done();
      });
    });

    test('should enforce required parameters', done => {
      // required parameters for this method
      const requiredParams = ['name', 'base_model_name'];

      speech_to_text.createAcousticModel({}, err => {
        checkRequiredParamsHandling(requiredParams, err, missingParamsMock, createRequestMock);
        done();
      });
    });

    test('should reject promise when required params are not given', done => {
      // required parameters for this method
      const requiredParams = ['name', 'base_model_name'];

      const createAcousticModelPromise = speech_to_text.createAcousticModel();
      expectToBePromise(createAcousticModelPromise);

      createAcousticModelPromise.catch(err => {
        checkRequiredParamsHandling(requiredParams, err, missingParamsMock, createRequestMock);
        done();
      });
    });
  });
});
describe('deleteAcousticModel', () => {
  describe('positive tests', () => {
    beforeAll(() => {
      missingParamsMock.mockReturnValue(missingParamsSuccess);
    });
    test('should pass the right params to createRequest', () => {
      // parameters
      const customization_id = 'fake_customization_id';
      const params = {
        customization_id,
      };

      // invoke method
      speech_to_text.deleteAcousticModel(params, noop);

      // assert that create request was called
      expect(createRequestMock).toHaveBeenCalledTimes(1);

      const options = getOptions(createRequestMock);

      checkUrlAndMethod(options, '/v1/acoustic_customizations/{customization_id}', 'DELETE');
      checkCallback(createRequestMock);
      const expectedAccept = 'application/json';
      const expectedContentType = 'application/json';
      checkMediaHeaders(createRequestMock, expectedAccept, expectedContentType);
      expect(options.path['customization_id']).toEqual(customization_id);
    });

    test('should prioritize user-given headers', () => {
      // parameters
      const customization_id = 'fake_customization_id';
      const accept = 'fake/header';
      const contentType = 'fake/header';
      const params = {
        customization_id,
        headers: {
          Accept: accept,
          'Content-Type': contentType,
        },
      };

      speech_to_text.deleteAcousticModel(params, noop);
      checkMediaHeaders(createRequestMock, accept, contentType);
    });

    test('should return a promise when no callback is given', () => {
      // parameters
      const customization_id = 'fake_customization_id';
      const params = {
        customization_id,
      };

      // invoke method
      const deleteAcousticModelPromise = speech_to_text.deleteAcousticModel(params);
      expectToBePromise(deleteAcousticModelPromise);

      // assert that create request was called
      expect(createRequestMock).toHaveBeenCalledTimes(1);
    });
  });
  describe('negative tests', () => {
    beforeAll(() => {
      missingParamsMock.mockReturnValue(missingParamsError);
    });

    test('should convert a `null` value for `params` to an empty object', done => {
      speech_to_text.deleteAcousticModel(null, () => {
        checkForEmptyObject(missingParamsMock);
        done();
      });
    });

    test('should enforce required parameters', done => {
      // required parameters for this method
      const requiredParams = ['customization_id'];

      speech_to_text.deleteAcousticModel({}, err => {
        checkRequiredParamsHandling(requiredParams, err, missingParamsMock, createRequestMock);
        done();
      });
    });

    test('should reject promise when required params are not given', done => {
      // required parameters for this method
      const requiredParams = ['customization_id'];

      const deleteAcousticModelPromise = speech_to_text.deleteAcousticModel();
      expectToBePromise(deleteAcousticModelPromise);

      deleteAcousticModelPromise.catch(err => {
        checkRequiredParamsHandling(requiredParams, err, missingParamsMock, createRequestMock);
        done();
      });
    });
  });
});
describe('getAcousticModel', () => {
  describe('positive tests', () => {
    beforeAll(() => {
      missingParamsMock.mockReturnValue(missingParamsSuccess);
    });
    test('should pass the right params to createRequest', () => {
      // parameters
      const customization_id = 'fake_customization_id';
      const params = {
        customization_id,
      };

      // invoke method
      speech_to_text.getAcousticModel(params, noop);

      // assert that create request was called
      expect(createRequestMock).toHaveBeenCalledTimes(1);

      const options = getOptions(createRequestMock);

      checkUrlAndMethod(options, '/v1/acoustic_customizations/{customization_id}', 'GET');
      checkCallback(createRequestMock);
      const expectedAccept = 'application/json';
      const expectedContentType = 'application/json';
      checkMediaHeaders(createRequestMock, expectedAccept, expectedContentType);
      expect(options.path['customization_id']).toEqual(customization_id);
    });

    test('should prioritize user-given headers', () => {
      // parameters
      const customization_id = 'fake_customization_id';
      const accept = 'fake/header';
      const contentType = 'fake/header';
      const params = {
        customization_id,
        headers: {
          Accept: accept,
          'Content-Type': contentType,
        },
      };

      speech_to_text.getAcousticModel(params, noop);
      checkMediaHeaders(createRequestMock, accept, contentType);
    });

    test('should return a promise when no callback is given', () => {
      // parameters
      const customization_id = 'fake_customization_id';
      const params = {
        customization_id,
      };

      // invoke method
      const getAcousticModelPromise = speech_to_text.getAcousticModel(params);
      expectToBePromise(getAcousticModelPromise);

      // assert that create request was called
      expect(createRequestMock).toHaveBeenCalledTimes(1);
    });
  });
  describe('negative tests', () => {
    beforeAll(() => {
      missingParamsMock.mockReturnValue(missingParamsError);
    });

    test('should convert a `null` value for `params` to an empty object', done => {
      speech_to_text.getAcousticModel(null, () => {
        checkForEmptyObject(missingParamsMock);
        done();
      });
    });

    test('should enforce required parameters', done => {
      // required parameters for this method
      const requiredParams = ['customization_id'];

      speech_to_text.getAcousticModel({}, err => {
        checkRequiredParamsHandling(requiredParams, err, missingParamsMock, createRequestMock);
        done();
      });
    });

    test('should reject promise when required params are not given', done => {
      // required parameters for this method
      const requiredParams = ['customization_id'];

      const getAcousticModelPromise = speech_to_text.getAcousticModel();
      expectToBePromise(getAcousticModelPromise);

      getAcousticModelPromise.catch(err => {
        checkRequiredParamsHandling(requiredParams, err, missingParamsMock, createRequestMock);
        done();
      });
    });
  });
});
describe('listAcousticModels', () => {
  describe('positive tests', () => {
    beforeAll(() => {
      missingParamsMock.mockReturnValue(missingParamsSuccess);
    });
    test('should pass the right params to createRequest', () => {
      // parameters
      const language = 'fake_language';
      const params = {
        language,
      };

      // invoke method
      speech_to_text.listAcousticModels(params, noop);

      // assert that create request was called
      expect(createRequestMock).toHaveBeenCalledTimes(1);

      const options = getOptions(createRequestMock);

      checkUrlAndMethod(options, '/v1/acoustic_customizations', 'GET');
      checkCallback(createRequestMock);
      const expectedAccept = 'application/json';
      const expectedContentType = 'application/json';
      checkMediaHeaders(createRequestMock, expectedAccept, expectedContentType);
      expect(options.qs['language']).toEqual(language);
    });

    test('should prioritize user-given headers', () => {
      // parameters
      const accept = 'fake/header';
      const contentType = 'fake/header';
      const params = {
        headers: {
          Accept: accept,
          'Content-Type': contentType,
        },
      };

      speech_to_text.listAcousticModels(params, noop);
      checkMediaHeaders(createRequestMock, accept, contentType);
    });

    test('should return a promise when no callback is given', () => {
      // parameters
      const params = {};

      // invoke method
      const listAcousticModelsPromise = speech_to_text.listAcousticModels(params);
      expectToBePromise(listAcousticModelsPromise);

      // assert that create request was called
      expect(createRequestMock).toHaveBeenCalledTimes(1);
    });
    test('should not have any problems when no parameters are passed in', () => {
      // invoke the method
      speech_to_text.listAcousticModels({}, noop);
      checkDefaultSuccessArgs(createRequestMock);
    });

    test('should use argument as callback function if only one is passed in', () => {
      // invoke the method
      speech_to_text.listAcousticModels(noop);
      checkDefaultSuccessArgs(createRequestMock);
    });
  });
});
describe('resetAcousticModel', () => {
  describe('positive tests', () => {
    beforeAll(() => {
      missingParamsMock.mockReturnValue(missingParamsSuccess);
    });
    test('should pass the right params to createRequest', () => {
      // parameters
      const customization_id = 'fake_customization_id';
      const params = {
        customization_id,
      };

      // invoke method
      speech_to_text.resetAcousticModel(params, noop);

      // assert that create request was called
      expect(createRequestMock).toHaveBeenCalledTimes(1);

      const options = getOptions(createRequestMock);

      checkUrlAndMethod(options, '/v1/acoustic_customizations/{customization_id}/reset', 'POST');
      checkCallback(createRequestMock);
      const expectedAccept = 'application/json';
      const expectedContentType = 'application/json';
      checkMediaHeaders(createRequestMock, expectedAccept, expectedContentType);
      expect(options.path['customization_id']).toEqual(customization_id);
    });

    test('should prioritize user-given headers', () => {
      // parameters
      const customization_id = 'fake_customization_id';
      const accept = 'fake/header';
      const contentType = 'fake/header';
      const params = {
        customization_id,
        headers: {
          Accept: accept,
          'Content-Type': contentType,
        },
      };

      speech_to_text.resetAcousticModel(params, noop);
      checkMediaHeaders(createRequestMock, accept, contentType);
    });

    test('should return a promise when no callback is given', () => {
      // parameters
      const customization_id = 'fake_customization_id';
      const params = {
        customization_id,
      };

      // invoke method
      const resetAcousticModelPromise = speech_to_text.resetAcousticModel(params);
      expectToBePromise(resetAcousticModelPromise);

      // assert that create request was called
      expect(createRequestMock).toHaveBeenCalledTimes(1);
    });
  });
  describe('negative tests', () => {
    beforeAll(() => {
      missingParamsMock.mockReturnValue(missingParamsError);
    });

    test('should convert a `null` value for `params` to an empty object', done => {
      speech_to_text.resetAcousticModel(null, () => {
        checkForEmptyObject(missingParamsMock);
        done();
      });
    });

    test('should enforce required parameters', done => {
      // required parameters for this method
      const requiredParams = ['customization_id'];

      speech_to_text.resetAcousticModel({}, err => {
        checkRequiredParamsHandling(requiredParams, err, missingParamsMock, createRequestMock);
        done();
      });
    });

    test('should reject promise when required params are not given', done => {
      // required parameters for this method
      const requiredParams = ['customization_id'];

      const resetAcousticModelPromise = speech_to_text.resetAcousticModel();
      expectToBePromise(resetAcousticModelPromise);

      resetAcousticModelPromise.catch(err => {
        checkRequiredParamsHandling(requiredParams, err, missingParamsMock, createRequestMock);
        done();
      });
    });
  });
});
describe('trainAcousticModel', () => {
  describe('positive tests', () => {
    beforeAll(() => {
      missingParamsMock.mockReturnValue(missingParamsSuccess);
    });
    test('should pass the right params to createRequest', () => {
      // parameters
      const customization_id = 'fake_customization_id';
      const custom_language_model_id = 'fake_custom_language_model_id';
      const params = {
        customization_id,
        custom_language_model_id,
      };

      // invoke method
      speech_to_text.trainAcousticModel(params, noop);

      // assert that create request was called
      expect(createRequestMock).toHaveBeenCalledTimes(1);

      const options = getOptions(createRequestMock);

      checkUrlAndMethod(options, '/v1/acoustic_customizations/{customization_id}/train', 'POST');
      checkCallback(createRequestMock);
      const expectedAccept = 'application/json';
      const expectedContentType = 'application/json';
      checkMediaHeaders(createRequestMock, expectedAccept, expectedContentType);
      expect(options.qs['custom_language_model_id']).toEqual(custom_language_model_id);
      expect(options.path['customization_id']).toEqual(customization_id);
    });

    test('should prioritize user-given headers', () => {
      // parameters
      const customization_id = 'fake_customization_id';
      const accept = 'fake/header';
      const contentType = 'fake/header';
      const params = {
        customization_id,
        headers: {
          Accept: accept,
          'Content-Type': contentType,
        },
      };

      speech_to_text.trainAcousticModel(params, noop);
      checkMediaHeaders(createRequestMock, accept, contentType);
    });

    test('should return a promise when no callback is given', () => {
      // parameters
      const customization_id = 'fake_customization_id';
      const params = {
        customization_id,
      };

      // invoke method
      const trainAcousticModelPromise = speech_to_text.trainAcousticModel(params);
      expectToBePromise(trainAcousticModelPromise);

      // assert that create request was called
      expect(createRequestMock).toHaveBeenCalledTimes(1);
    });
  });
  describe('negative tests', () => {
    beforeAll(() => {
      missingParamsMock.mockReturnValue(missingParamsError);
    });

    test('should convert a `null` value for `params` to an empty object', done => {
      speech_to_text.trainAcousticModel(null, () => {
        checkForEmptyObject(missingParamsMock);
        done();
      });
    });

    test('should enforce required parameters', done => {
      // required parameters for this method
      const requiredParams = ['customization_id'];

      speech_to_text.trainAcousticModel({}, err => {
        checkRequiredParamsHandling(requiredParams, err, missingParamsMock, createRequestMock);
        done();
      });
    });

    test('should reject promise when required params are not given', done => {
      // required parameters for this method
      const requiredParams = ['customization_id'];

      const trainAcousticModelPromise = speech_to_text.trainAcousticModel();
      expectToBePromise(trainAcousticModelPromise);

      trainAcousticModelPromise.catch(err => {
        checkRequiredParamsHandling(requiredParams, err, missingParamsMock, createRequestMock);
        done();
      });
    });
  });
});
describe('upgradeAcousticModel', () => {
  describe('positive tests', () => {
    beforeAll(() => {
      missingParamsMock.mockReturnValue(missingParamsSuccess);
    });
    test('should pass the right params to createRequest', () => {
      // parameters
      const customization_id = 'fake_customization_id';
      const custom_language_model_id = 'fake_custom_language_model_id';
      const force = 'fake_force';
      const params = {
        customization_id,
        custom_language_model_id,
        force,
      };

      // invoke method
      speech_to_text.upgradeAcousticModel(params, noop);

      // assert that create request was called
      expect(createRequestMock).toHaveBeenCalledTimes(1);

      const options = getOptions(createRequestMock);

      checkUrlAndMethod(
        options,
        '/v1/acoustic_customizations/{customization_id}/upgrade_model',
        'POST'
      );
      checkCallback(createRequestMock);
      const expectedAccept = 'application/json';
      const expectedContentType = 'application/json';
      checkMediaHeaders(createRequestMock, expectedAccept, expectedContentType);
      expect(options.qs['custom_language_model_id']).toEqual(custom_language_model_id);
      expect(options.qs['force']).toEqual(force);
      expect(options.path['customization_id']).toEqual(customization_id);
    });

    test('should prioritize user-given headers', () => {
      // parameters
      const customization_id = 'fake_customization_id';
      const accept = 'fake/header';
      const contentType = 'fake/header';
      const params = {
        customization_id,
        headers: {
          Accept: accept,
          'Content-Type': contentType,
        },
      };

      speech_to_text.upgradeAcousticModel(params, noop);
      checkMediaHeaders(createRequestMock, accept, contentType);
    });

    test('should return a promise when no callback is given', () => {
      // parameters
      const customization_id = 'fake_customization_id';
      const params = {
        customization_id,
      };

      // invoke method
      const upgradeAcousticModelPromise = speech_to_text.upgradeAcousticModel(params);
      expectToBePromise(upgradeAcousticModelPromise);

      // assert that create request was called
      expect(createRequestMock).toHaveBeenCalledTimes(1);
    });
  });
  describe('negative tests', () => {
    beforeAll(() => {
      missingParamsMock.mockReturnValue(missingParamsError);
    });

    test('should convert a `null` value for `params` to an empty object', done => {
      speech_to_text.upgradeAcousticModel(null, () => {
        checkForEmptyObject(missingParamsMock);
        done();
      });
    });

    test('should enforce required parameters', done => {
      // required parameters for this method
      const requiredParams = ['customization_id'];

      speech_to_text.upgradeAcousticModel({}, err => {
        checkRequiredParamsHandling(requiredParams, err, missingParamsMock, createRequestMock);
        done();
      });
    });

    test('should reject promise when required params are not given', done => {
      // required parameters for this method
      const requiredParams = ['customization_id'];

      const upgradeAcousticModelPromise = speech_to_text.upgradeAcousticModel();
      expectToBePromise(upgradeAcousticModelPromise);

      upgradeAcousticModelPromise.catch(err => {
        checkRequiredParamsHandling(requiredParams, err, missingParamsMock, createRequestMock);
        done();
      });
    });
  });
});
describe('addAudio', () => {
  describe('positive tests', () => {
    beforeAll(() => {
      missingParamsMock.mockReturnValue(missingParamsSuccess);
    });
    test('should pass the right params to createRequest', () => {
      // parameters
      const customization_id = 'fake_customization_id';
      const audio_name = 'fake_audio_name';
      const audio_resource = 'fake_audio_resource';
      const content_type = 'fake_content_type';
      const contained_content_type = 'fake_contained_content_type';
      const allow_overwrite = 'fake_allow_overwrite';
      const params = {
        customization_id,
        audio_name,
        audio_resource,
        content_type,
        contained_content_type,
        allow_overwrite,
      };

      // invoke method
      speech_to_text.addAudio(params, noop);

      // assert that create request was called
      expect(createRequestMock).toHaveBeenCalledTimes(1);

      const options = getOptions(createRequestMock);

      checkUrlAndMethod(
        options,
        '/v1/acoustic_customizations/{customization_id}/audio/{audio_name}',
        'POST'
      );
      checkCallback(createRequestMock);
      const expectedAccept = 'application/json';
      const expectedContentType = content_type;
      checkMediaHeaders(createRequestMock, expectedAccept, expectedContentType);
      checkUserHeader(createRequestMock, 'Content-Type', content_type);
      checkUserHeader(createRequestMock, 'Contained-Content-Type', contained_content_type);
      expect(options.body).toEqual(audio_resource);
      expect(options.json).toEqual(content_type === 'application/json');
      expect(options.qs['allow_overwrite']).toEqual(allow_overwrite);
      expect(options.path['customization_id']).toEqual(customization_id);
      expect(options.path['audio_name']).toEqual(audio_name);
    });

    test('should prioritize user-given headers', () => {
      // parameters
      const customization_id = 'fake_customization_id';
      const audio_name = 'fake_audio_name';
      const audio_resource = 'fake_audio_resource';
      const accept = 'fake/header';
      const contentType = 'fake/header';
      const params = {
        customization_id,
        audio_name,
        audio_resource,
        headers: {
          Accept: accept,
          'Content-Type': contentType,
        },
      };

      speech_to_text.addAudio(params, noop);
      checkMediaHeaders(createRequestMock, accept, contentType);
    });

    test('should return a promise when no callback is given', () => {
      // parameters
      const customization_id = 'fake_customization_id';
      const audio_name = 'fake_audio_name';
      const audio_resource = 'fake_audio_resource';
      const params = {
        customization_id,
        audio_name,
        audio_resource,
      };

      // invoke method
      const addAudioPromise = speech_to_text.addAudio(params);
      expectToBePromise(addAudioPromise);

      // assert that create request was called
      expect(createRequestMock).toHaveBeenCalledTimes(1);
    });
  });
  describe('negative tests', () => {
    beforeAll(() => {
      missingParamsMock.mockReturnValue(missingParamsError);
    });

    test('should convert a `null` value for `params` to an empty object', done => {
      speech_to_text.addAudio(null, () => {
        checkForEmptyObject(missingParamsMock);
        done();
      });
    });

    test('should enforce required parameters', done => {
      // required parameters for this method
      const requiredParams = ['customization_id', 'audio_name', 'audio_resource'];

      speech_to_text.addAudio({}, err => {
        checkRequiredParamsHandling(requiredParams, err, missingParamsMock, createRequestMock);
        done();
      });
    });

    test('should reject promise when required params are not given', done => {
      // required parameters for this method
      const requiredParams = ['customization_id', 'audio_name', 'audio_resource'];

      const addAudioPromise = speech_to_text.addAudio();
      expectToBePromise(addAudioPromise);

      addAudioPromise.catch(err => {
        checkRequiredParamsHandling(requiredParams, err, missingParamsMock, createRequestMock);
        done();
      });
    });
  });
});
describe('deleteAudio', () => {
  describe('positive tests', () => {
    beforeAll(() => {
      missingParamsMock.mockReturnValue(missingParamsSuccess);
    });
    test('should pass the right params to createRequest', () => {
      // parameters
      const customization_id = 'fake_customization_id';
      const audio_name = 'fake_audio_name';
      const params = {
        customization_id,
        audio_name,
      };

      // invoke method
      speech_to_text.deleteAudio(params, noop);

      // assert that create request was called
      expect(createRequestMock).toHaveBeenCalledTimes(1);

      const options = getOptions(createRequestMock);

      checkUrlAndMethod(
        options,
        '/v1/acoustic_customizations/{customization_id}/audio/{audio_name}',
        'DELETE'
      );
      checkCallback(createRequestMock);
      const expectedAccept = 'application/json';
      const expectedContentType = 'application/json';
      checkMediaHeaders(createRequestMock, expectedAccept, expectedContentType);
      expect(options.path['customization_id']).toEqual(customization_id);
      expect(options.path['audio_name']).toEqual(audio_name);
    });

    test('should prioritize user-given headers', () => {
      // parameters
      const customization_id = 'fake_customization_id';
      const audio_name = 'fake_audio_name';
      const accept = 'fake/header';
      const contentType = 'fake/header';
      const params = {
        customization_id,
        audio_name,
        headers: {
          Accept: accept,
          'Content-Type': contentType,
        },
      };

      speech_to_text.deleteAudio(params, noop);
      checkMediaHeaders(createRequestMock, accept, contentType);
    });

    test('should return a promise when no callback is given', () => {
      // parameters
      const customization_id = 'fake_customization_id';
      const audio_name = 'fake_audio_name';
      const params = {
        customization_id,
        audio_name,
      };

      // invoke method
      const deleteAudioPromise = speech_to_text.deleteAudio(params);
      expectToBePromise(deleteAudioPromise);

      // assert that create request was called
      expect(createRequestMock).toHaveBeenCalledTimes(1);
    });
  });
  describe('negative tests', () => {
    beforeAll(() => {
      missingParamsMock.mockReturnValue(missingParamsError);
    });

    test('should convert a `null` value for `params` to an empty object', done => {
      speech_to_text.deleteAudio(null, () => {
        checkForEmptyObject(missingParamsMock);
        done();
      });
    });

    test('should enforce required parameters', done => {
      // required parameters for this method
      const requiredParams = ['customization_id', 'audio_name'];

      speech_to_text.deleteAudio({}, err => {
        checkRequiredParamsHandling(requiredParams, err, missingParamsMock, createRequestMock);
        done();
      });
    });

    test('should reject promise when required params are not given', done => {
      // required parameters for this method
      const requiredParams = ['customization_id', 'audio_name'];

      const deleteAudioPromise = speech_to_text.deleteAudio();
      expectToBePromise(deleteAudioPromise);

      deleteAudioPromise.catch(err => {
        checkRequiredParamsHandling(requiredParams, err, missingParamsMock, createRequestMock);
        done();
      });
    });
  });
});
describe('getAudio', () => {
  describe('positive tests', () => {
    beforeAll(() => {
      missingParamsMock.mockReturnValue(missingParamsSuccess);
    });
    test('should pass the right params to createRequest', () => {
      // parameters
      const customization_id = 'fake_customization_id';
      const audio_name = 'fake_audio_name';
      const params = {
        customization_id,
        audio_name,
      };

      // invoke method
      speech_to_text.getAudio(params, noop);

      // assert that create request was called
      expect(createRequestMock).toHaveBeenCalledTimes(1);

      const options = getOptions(createRequestMock);

      checkUrlAndMethod(
        options,
        '/v1/acoustic_customizations/{customization_id}/audio/{audio_name}',
        'GET'
      );
      checkCallback(createRequestMock);
      const expectedAccept = 'application/json';
      const expectedContentType = 'application/json';
      checkMediaHeaders(createRequestMock, expectedAccept, expectedContentType);
      expect(options.path['customization_id']).toEqual(customization_id);
      expect(options.path['audio_name']).toEqual(audio_name);
    });

    test('should prioritize user-given headers', () => {
      // parameters
      const customization_id = 'fake_customization_id';
      const audio_name = 'fake_audio_name';
      const accept = 'fake/header';
      const contentType = 'fake/header';
      const params = {
        customization_id,
        audio_name,
        headers: {
          Accept: accept,
          'Content-Type': contentType,
        },
      };

      speech_to_text.getAudio(params, noop);
      checkMediaHeaders(createRequestMock, accept, contentType);
    });

    test('should return a promise when no callback is given', () => {
      // parameters
      const customization_id = 'fake_customization_id';
      const audio_name = 'fake_audio_name';
      const params = {
        customization_id,
        audio_name,
      };

      // invoke method
      const getAudioPromise = speech_to_text.getAudio(params);
      expectToBePromise(getAudioPromise);

      // assert that create request was called
      expect(createRequestMock).toHaveBeenCalledTimes(1);
    });
  });
  describe('negative tests', () => {
    beforeAll(() => {
      missingParamsMock.mockReturnValue(missingParamsError);
    });

    test('should convert a `null` value for `params` to an empty object', done => {
      speech_to_text.getAudio(null, () => {
        checkForEmptyObject(missingParamsMock);
        done();
      });
    });

    test('should enforce required parameters', done => {
      // required parameters for this method
      const requiredParams = ['customization_id', 'audio_name'];

      speech_to_text.getAudio({}, err => {
        checkRequiredParamsHandling(requiredParams, err, missingParamsMock, createRequestMock);
        done();
      });
    });

    test('should reject promise when required params are not given', done => {
      // required parameters for this method
      const requiredParams = ['customization_id', 'audio_name'];

      const getAudioPromise = speech_to_text.getAudio();
      expectToBePromise(getAudioPromise);

      getAudioPromise.catch(err => {
        checkRequiredParamsHandling(requiredParams, err, missingParamsMock, createRequestMock);
        done();
      });
    });
  });
});
describe('listAudio', () => {
  describe('positive tests', () => {
    beforeAll(() => {
      missingParamsMock.mockReturnValue(missingParamsSuccess);
    });
    test('should pass the right params to createRequest', () => {
      // parameters
      const customization_id = 'fake_customization_id';
      const params = {
        customization_id,
      };

      // invoke method
      speech_to_text.listAudio(params, noop);

      // assert that create request was called
      expect(createRequestMock).toHaveBeenCalledTimes(1);

      const options = getOptions(createRequestMock);

      checkUrlAndMethod(options, '/v1/acoustic_customizations/{customization_id}/audio', 'GET');
      checkCallback(createRequestMock);
      const expectedAccept = 'application/json';
      const expectedContentType = 'application/json';
      checkMediaHeaders(createRequestMock, expectedAccept, expectedContentType);
      expect(options.path['customization_id']).toEqual(customization_id);
    });

    test('should prioritize user-given headers', () => {
      // parameters
      const customization_id = 'fake_customization_id';
      const accept = 'fake/header';
      const contentType = 'fake/header';
      const params = {
        customization_id,
        headers: {
          Accept: accept,
          'Content-Type': contentType,
        },
      };

      speech_to_text.listAudio(params, noop);
      checkMediaHeaders(createRequestMock, accept, contentType);
    });

    test('should return a promise when no callback is given', () => {
      // parameters
      const customization_id = 'fake_customization_id';
      const params = {
        customization_id,
      };

      // invoke method
      const listAudioPromise = speech_to_text.listAudio(params);
      expectToBePromise(listAudioPromise);

      // assert that create request was called
      expect(createRequestMock).toHaveBeenCalledTimes(1);
    });
  });
  describe('negative tests', () => {
    beforeAll(() => {
      missingParamsMock.mockReturnValue(missingParamsError);
    });

    test('should convert a `null` value for `params` to an empty object', done => {
      speech_to_text.listAudio(null, () => {
        checkForEmptyObject(missingParamsMock);
        done();
      });
    });

    test('should enforce required parameters', done => {
      // required parameters for this method
      const requiredParams = ['customization_id'];

      speech_to_text.listAudio({}, err => {
        checkRequiredParamsHandling(requiredParams, err, missingParamsMock, createRequestMock);
        done();
      });
    });

    test('should reject promise when required params are not given', done => {
      // required parameters for this method
      const requiredParams = ['customization_id'];

      const listAudioPromise = speech_to_text.listAudio();
      expectToBePromise(listAudioPromise);

      listAudioPromise.catch(err => {
        checkRequiredParamsHandling(requiredParams, err, missingParamsMock, createRequestMock);
        done();
      });
    });
  });
});
describe('deleteUserData', () => {
  describe('positive tests', () => {
    beforeAll(() => {
      missingParamsMock.mockReturnValue(missingParamsSuccess);
    });
    test('should pass the right params to createRequest', () => {
      // parameters
      const customer_id = 'fake_customer_id';
      const params = {
        customer_id,
      };

      // invoke method
      speech_to_text.deleteUserData(params, noop);

      // assert that create request was called
      expect(createRequestMock).toHaveBeenCalledTimes(1);

      const options = getOptions(createRequestMock);

      checkUrlAndMethod(options, '/v1/user_data', 'DELETE');
      checkCallback(createRequestMock);
      const expectedAccept = 'application/json';
      const expectedContentType = 'application/json';
      checkMediaHeaders(createRequestMock, expectedAccept, expectedContentType);
      expect(options.qs['customer_id']).toEqual(customer_id);
    });

    test('should prioritize user-given headers', () => {
      // parameters
      const customer_id = 'fake_customer_id';
      const accept = 'fake/header';
      const contentType = 'fake/header';
      const params = {
        customer_id,
        headers: {
          Accept: accept,
          'Content-Type': contentType,
        },
      };

      speech_to_text.deleteUserData(params, noop);
      checkMediaHeaders(createRequestMock, accept, contentType);
    });

    test('should return a promise when no callback is given', () => {
      // parameters
      const customer_id = 'fake_customer_id';
      const params = {
        customer_id,
      };

      // invoke method
      const deleteUserDataPromise = speech_to_text.deleteUserData(params);
      expectToBePromise(deleteUserDataPromise);

      // assert that create request was called
      expect(createRequestMock).toHaveBeenCalledTimes(1);
    });
  });
  describe('negative tests', () => {
    beforeAll(() => {
      missingParamsMock.mockReturnValue(missingParamsError);
    });

    test('should convert a `null` value for `params` to an empty object', done => {
      speech_to_text.deleteUserData(null, () => {
        checkForEmptyObject(missingParamsMock);
        done();
      });
    });

    test('should enforce required parameters', done => {
      // required parameters for this method
      const requiredParams = ['customer_id'];

      speech_to_text.deleteUserData({}, err => {
        checkRequiredParamsHandling(requiredParams, err, missingParamsMock, createRequestMock);
        done();
      });
    });

    test('should reject promise when required params are not given', done => {
      // required parameters for this method
      const requiredParams = ['customer_id'];

      const deleteUserDataPromise = speech_to_text.deleteUserData();
      expectToBePromise(deleteUserDataPromise);

      deleteUserDataPromise.catch(err => {
        checkRequiredParamsHandling(requiredParams, err, missingParamsMock, createRequestMock);
        done();
      });
    });
  });
});<|MERGE_RESOLUTION|>--- conflicted
+++ resolved
@@ -217,11 +217,8 @@
       const smart_formatting = 'fake_smart_formatting';
       const speaker_labels = 'fake_speaker_labels';
       const customization_id = 'fake_customization_id';
-<<<<<<< HEAD
-=======
       const grammar_name = 'fake_grammar_name';
       const redaction = 'fake_redaction';
->>>>>>> 569b1fca
       const params = {
         audio,
         content_type,
@@ -241,11 +238,8 @@
         smart_formatting,
         speaker_labels,
         customization_id,
-<<<<<<< HEAD
-=======
         grammar_name,
         redaction,
->>>>>>> 569b1fca
       };
 
       // invoke method
@@ -280,11 +274,8 @@
       expect(options.qs['smart_formatting']).toEqual(smart_formatting);
       expect(options.qs['speaker_labels']).toEqual(speaker_labels);
       expect(options.qs['customization_id']).toEqual(customization_id);
-<<<<<<< HEAD
-=======
       expect(options.qs['grammar_name']).toEqual(grammar_name);
       expect(options.qs['redaction']).toEqual(redaction);
->>>>>>> 569b1fca
     });
 
     test('should prioritize user-given headers', () => {
@@ -543,11 +534,8 @@
       const smart_formatting = 'fake_smart_formatting';
       const speaker_labels = 'fake_speaker_labels';
       const customization_id = 'fake_customization_id';
-<<<<<<< HEAD
-=======
       const grammar_name = 'fake_grammar_name';
       const redaction = 'fake_redaction';
->>>>>>> 569b1fca
       const params = {
         audio,
         content_type,
@@ -571,11 +559,8 @@
         smart_formatting,
         speaker_labels,
         customization_id,
-<<<<<<< HEAD
-=======
         grammar_name,
         redaction,
->>>>>>> 569b1fca
       };
 
       // invoke method
@@ -614,11 +599,8 @@
       expect(options.qs['smart_formatting']).toEqual(smart_formatting);
       expect(options.qs['speaker_labels']).toEqual(speaker_labels);
       expect(options.qs['customization_id']).toEqual(customization_id);
-<<<<<<< HEAD
-=======
       expect(options.qs['grammar_name']).toEqual(grammar_name);
       expect(options.qs['redaction']).toEqual(redaction);
->>>>>>> 569b1fca
     });
 
     test('should prioritize user-given headers', () => {
