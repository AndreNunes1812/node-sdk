--- conflicted
+++ resolved
@@ -16,18 +16,8 @@
 
 import { AxiosResponse } from 'axios';
 import * as extend from 'extend';
-<<<<<<< HEAD
-import { BaseService } from '../lib/base_service';
-import { getDefaultHeaders } from '../lib/common';
-import { getMissingParams } from '../lib/helper';
-import { FileObject } from '../lib/helper';
-=======
-import { BaseService } from 'ibm-cloud-sdk-core';
-import { getMissingParams } from 'ibm-cloud-sdk-core';
-import { FileObject } from 'ibm-cloud-sdk-core';
-import { RequestResponse } from 'request';
+import { BaseService, getMissingParams, FileObject } from 'ibm-cloud-sdk-core';
 import { getSdkHeaders } from '../lib/common';
->>>>>>> f4e0a7ee
 
 /**
  * The IBM&reg; Speech to Text service provides APIs that use IBM's speech-recognition capabilities to produce transcripts of spoken audio. The service can transcribe speech from various languages and audio formats. In addition to basic transcription, the service can produce detailed information about many different aspects of the audio. For most languages, the service supports two sampling rates, broadband and narrowband. It returns all JSON response content in the UTF-8 character set.   For speech recognition, the service supports synchronous and asynchronous HTTP Representational State Transfer (REST) interfaces. It also supports a WebSocket interface that provides a full-duplex, low-latency communication channel: Clients send requests and audio to the service and receive results over a single connection asynchronously.   The service also offers two customization interfaces. Use language model customization to expand the vocabulary of a base model with domain-specific terminology. Use acoustic model customization to adapt a base model for the acoustic characteristics of your audio. For language model customization, the service also supports grammars. A grammar is a formal language specification that lets you restrict the phrases that the service can recognize.   Language model customization is generally available for production use with most supported languages. Acoustic model customization is beta functionality that is available for all supported languages.
