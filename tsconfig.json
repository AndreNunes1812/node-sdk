--- conflicted
+++ resolved
@@ -68,11 +68,7 @@
     "./text-to-speech/*.ts",
     "./speech-to-text/*.ts",
     "./authorization/*.ts",
-<<<<<<< HEAD
     "./iam-token-manager/*.ts",
-=======
-    "./dialog/*.ts",
->>>>>>> f4e0a7ee
     "./compare-comply/*.ts",
     "./iam-token-manager/*.ts",
     "index.ts"
