/**
 * Copyright 2018 IBM All Rights Reserved.
 *
 * Licensed under the Apache License, Version 2.0 (the "License");
 * you may not use this file except in compliance with the License.
 * You may obtain a copy of the License at
 *
 *      http://www.apache.org/licenses/LICENSE-2.0
 *
 * Unless required by applicable law or agreed to in writing, software
 * distributed under the License is distributed on an "AS IS" BASIS,
 * WITHOUT WARRANTIES OR CONDITIONS OF ANY KIND, either express or implied.
 * See the License for the specific language governing permissions and
 * limitations under the License.
 */

import * as extend from 'extend';
import { RequestResponse } from 'request';
import { BaseService } from '../lib/base_service';
import { getDefaultHeaders } from '../lib/common';
import { getMissingParams } from '../lib/helper';
import { FileObject } from '../lib/helper';

/**
 * IBM Watson&trade; Compare and Comply analyzes governing documents to provide details about critical aspects of the documents.
 */

class CompareComplyV1 extends BaseService {

  static URL: string = 'https://gateway.watsonplatform.net/compare-comply/api';
  name: string; // set by prototype to 'compare-comply'
  serviceVersion: string; // set by prototype to 'v1'

  /**
   * Construct a CompareComplyV1 object.
   *
   * @param {Object} options - Options for the service.
   * @param {string} options.version - The API version date to use with the service, in "YYYY-MM-DD" format. Whenever the API is changed in a backwards incompatible way, a new minor version of the API is released. The service uses the API version for the date you specify, or the most recent version before that date. Note that you should not programmatically specify the current date at runtime, in case the API has been updated since your application's release. Instead, specify a version date that is compatible with your application, and don't change it until your application is ready for a later version.
   * @param {string} [options.url] - The base url to use when contacting the service (e.g. 'https://gateway.watsonplatform.net/compare-comply/api'). The base url may differ between Bluemix regions.
   * @param {string} [options.iam_access_token] - An IAM access token fully managed by the application. Responsibility falls on the application to refresh the token, either before it expires or reactively upon receiving a 401 from the service, as any requests made with an expired token will fail.
   * @param {string} [options.iam_apikey] - An API key that can be used to request IAM tokens. If this API key is provided, the SDK will manage the token and handle the refreshing.
   * @param {string} [options.iam_url] - An optional URL for the IAM service API. Defaults to 'https://iam.bluemix.net/identity/token'.
   * @param {boolean} [options.use_unauthenticated] - Set to `true` to avoid including an authorization header. This option may be useful for requests that are proxied.
   * @param {Object} [options.headers] - Default headers that shall be included with every request to the service.
   * @param {boolean} [options.headers.X-Watson-Learning-Opt-Out] - Set to `true` to opt-out of data collection. By default, all IBM Watson services log requests and their results. Logging is done only to improve the services for future users. The logged data is not shared or made public. If you are concerned with protecting the privacy of users' personal information or otherwise do not want your requests to be logged, you can opt out of logging.
   * @constructor
   * @returns {CompareComplyV1}
   * @throws {Error}
   */
  constructor(options: CompareComplyV1.Options) {
    super(options);
    // check if 'version' was provided
    if (typeof this._options.version === 'undefined') {
      throw new Error('Argument error: version was not specified');
    }
    this._options.qs.version = options.version;
  }

  /*************************
   * hTMLConversion
   ************************/

  /**
   * Convert file to HTML.
   *
   * Convert an uploaded file to HTML.
   *
   * @param {Object} params - The parameters to send to the service.
   * @param {NodeJS.ReadableStream|FileObject|Buffer} params.file - The file to convert.
   * @param {string} [params.model_id] - The analysis model to be used by the service. For the
   * `/v1/element_classification` and `/v1/comparison` methods, the default is `contracts`. For the `/v1/tables` method,
   * the default is `tables`. These defaults apply to the standalone methods as well as to the methods' use in
   * batch-processing requests.
   * @param {string} [params.file_content_type] - The content type of file.
   * @param {string} [params.filename] - The filename for file.
   * @param {Object} [params.headers] - Custom request headers
   * @param {Function} [callback] - The callback that handles the response.
   * @returns {NodeJS.ReadableStream|void}
   */
  public convertToHtml(params: CompareComplyV1.ConvertToHtmlParams, callback?: CompareComplyV1.Callback<CompareComplyV1.HTMLReturn>): NodeJS.ReadableStream | Promise<any> | void {
    const _params = extend({}, params);
    const _callback = callback;
    const requiredParams = ['file'];

    if (!_callback) {
      return new Promise((resolve, reject) => {
        this.convertToHtml(params, (err, bod, res) => {
          err ? reject(err) : _params.return_response ? resolve(res) : resolve(bod);
        });
      });
    }

    const missingParams = getMissingParams(_params, requiredParams);
    if (missingParams) {
      return _callback(missingParams);
    }
    if (_params.file && !_params.filename) {
      console.warn(
        'WARNING: `filename` should be provided if `file` is not null. This will be REQUIRED in the next major release.'
      );
    }

    const formData = {
      'file': {
        data: _params.file,
        filename: _params.filename,
        contentType: _params.file_content_type
      }
    };
 
    const query = {
      'model_id': _params.model_id
    };

    const defaultHeaders = getDefaultHeaders('compare-comply', 'v1', 'convertToHtml');
 
    const parameters = {
      options: {
        url: '/v1/html_conversion',
        method: 'POST',
        qs: query,
        formData
      },
      defaultOptions: extend(true, {}, this._options, {
        headers: extend(true, defaultHeaders, {
          'Accept': 'application/json',
          'Content-Type': 'multipart/form-data',
        }, _params.headers),
      }),
    };

    return this.createRequest(parameters, _callback);
  };

  /*************************
   * elementClassification
   ************************/

  /**
   * Classify the elements of a document.
   *
   * Analyze an uploaded file's structural and semantic elements.
   *
   * @param {Object} params - The parameters to send to the service.
   * @param {NodeJS.ReadableStream|FileObject|Buffer} params.file - The file to classify.
   * @param {string} [params.model_id] - The analysis model to be used by the service. For the
   * `/v1/element_classification` and `/v1/comparison` methods, the default is `contracts`. For the `/v1/tables` method,
   * the default is `tables`. These defaults apply to the standalone methods as well as to the methods' use in
   * batch-processing requests.
   * @param {string} [params.file_content_type] - The content type of file.
   * @param {string} [params.filename] - The filename for file.
   * @param {Object} [params.headers] - Custom request headers
   * @param {Function} [callback] - The callback that handles the response.
   * @returns {NodeJS.ReadableStream|void}
   */
  public classifyElements(params: CompareComplyV1.ClassifyElementsParams, callback?: CompareComplyV1.Callback<CompareComplyV1.ClassifyReturn>): NodeJS.ReadableStream | Promise<any> | void {
    const _params = extend({}, params);
    const _callback = callback;
    const requiredParams = ['file'];

    if (!_callback) {
      return new Promise((resolve, reject) => {
        this.classifyElements(params, (err, bod, res) => {
          err ? reject(err) : _params.return_response ? resolve(res) : resolve(bod);
        });
      });
    }

    const missingParams = getMissingParams(_params, requiredParams);
    if (missingParams) {
      return _callback(missingParams);
    }

    const formData = {
      'file': {
        data: _params.file,
        filename: _params.filename,
        contentType: _params.file_content_type
      }
    };
 
    const query = {
      'model_id': _params.model_id
    };

    const defaultHeaders = getDefaultHeaders('compare-comply', 'v1', 'classifyElements');
 
    const parameters = {
      options: {
        url: '/v1/element_classification',
        method: 'POST',
        qs: query,
        formData
      },
      defaultOptions: extend(true, {}, this._options, {
        headers: extend(true, defaultHeaders, {
          'Accept': 'application/json',
          'Content-Type': 'multipart/form-data',
        }, _params.headers),
      }),
    };

    return this.createRequest(parameters, _callback);
  };

  /*************************
   * tables
   ************************/

  /**
   * Extract a document's tables.
   *
   * Extract and analyze an uploaded file's tables.
   *
   * @param {Object} params - The parameters to send to the service.
   * @param {NodeJS.ReadableStream|FileObject|Buffer} params.file - The file on which to run table extraction.
   * @param {string} [params.model_id] - The analysis model to be used by the service. For the
   * `/v1/element_classification` and `/v1/comparison` methods, the default is `contracts`. For the `/v1/tables` method,
   * the default is `tables`. These defaults apply to the standalone methods as well as to the methods' use in
   * batch-processing requests.
   * @param {string} [params.file_content_type] - The content type of file.
   * @param {string} [params.filename] - The filename for file.
   * @param {Object} [params.headers] - Custom request headers
   * @param {Function} [callback] - The callback that handles the response.
   * @returns {NodeJS.ReadableStream|void}
   */
  public extractTables(params: CompareComplyV1.ExtractTablesParams, callback?: CompareComplyV1.Callback<CompareComplyV1.TableReturn>): NodeJS.ReadableStream | Promise<any> | void {
    const _params = extend({}, params);
    const _callback = callback;
    const requiredParams = ['file'];

    if (!_callback) {
      return new Promise((resolve, reject) => {
        this.extractTables(params, (err, bod, res) => {
          err ? reject(err) : _params.return_response ? resolve(res) : resolve(bod);
        });
      });
    }

    const missingParams = getMissingParams(_params, requiredParams);
    if (missingParams) {
      return _callback(missingParams);
    }

    const formData = {
      'file': {
        data: _params.file,
        filename: _params.filename,
        contentType: _params.file_content_type
      }
    };
 
    const query = {
      'model_id': _params.model_id
    };

    const defaultHeaders = getDefaultHeaders('compare-comply', 'v1', 'extractTables');
 
    const parameters = {
      options: {
        url: '/v1/tables',
        method: 'POST',
        qs: query,
        formData
      },
      defaultOptions: extend(true, {}, this._options, {
        headers: extend(true, defaultHeaders, {
          'Accept': 'application/json',
          'Content-Type': 'multipart/form-data',
        }, _params.headers),
      }),
    };

    return this.createRequest(parameters, _callback);
  };

  /*************************
   * comparison
   ************************/

  /**
   * Compare two documents.
   *
   * Compare two uploaded input files. Uploaded files must be in the same file format.
   *
   * @param {Object} params - The parameters to send to the service.
   * @param {NodeJS.ReadableStream|FileObject|Buffer} params.file_1 - The first file to compare.
   * @param {NodeJS.ReadableStream|FileObject|Buffer} params.file_2 - The second file to compare.
   * @param {string} [params.file_1_label] - A text label for the first file.
   * @param {string} [params.file_2_label] - A text label for the second file.
   * @param {string} [params.model_id] - The analysis model to be used by the service. For the
   * `/v1/element_classification` and `/v1/comparison` methods, the default is `contracts`. For the `/v1/tables` method,
   * the default is `tables`. These defaults apply to the standalone methods as well as to the methods' use in
   * batch-processing requests.
   * @param {string} [params.file_1_content_type] - The content type of file_1.
   * @param {string} [params.file_1_filename] - The filename for file_1.
   * @param {string} [params.file_2_content_type] - The content type of file_2.
   * @param {string} [params.file_2_filename] - The filename for file_2.
   * @param {Object} [params.headers] - Custom request headers
   * @param {Function} [callback] - The callback that handles the response.
   * @returns {NodeJS.ReadableStream|void}
   */
  public compareDocuments(params: CompareComplyV1.CompareDocumentsParams, callback?: CompareComplyV1.Callback<CompareComplyV1.CompareReturn>): NodeJS.ReadableStream | Promise<any> | void {
    const _params = extend({}, params);
    const _callback = callback;
    const requiredParams = ['file_1', 'file_2'];

    if (!_callback) {
      return new Promise((resolve, reject) => {
        this.compareDocuments(params, (err, bod, res) => {
          err ? reject(err) : _params.return_response ? resolve(res) : resolve(bod);
        });
      });
    }

    const missingParams = getMissingParams(_params, requiredParams);
    if (missingParams) {
      return _callback(missingParams);
    }

    const formData = {
      'file_1': {
        data: _params.file_1,
        filename: _params.file_1_filename,
        contentType: _params.file_1_content_type
      },
      'file_2': {
        data: _params.file_2,
        filename: _params.file_2_filename,
        contentType: _params.file_2_content_type
      }
    };
 
    const query = {
      'file_1_label': _params.file_1_label,
      'file_2_label': _params.file_2_label,
      'model_id': _params.model_id
    };

    const defaultHeaders = getDefaultHeaders('compare-comply', 'v1', 'compareDocuments');
 
    const parameters = {
      options: {
        url: '/v1/comparison',
        method: 'POST',
        qs: query,
        formData
      },
      defaultOptions: extend(true, {}, this._options, {
        headers: extend(true, defaultHeaders, {
          'Accept': 'application/json',
          'Content-Type': 'multipart/form-data',
        }, _params.headers),
      }),
    };

    return this.createRequest(parameters, _callback);
  };

  /*************************
   * feedback
   ************************/

  /**
   * Add feedback.
   *
   * Adds feedback in the form of _labels_ from a subject-matter expert (SME) to a governing document.
   * **Important:** Feedback is not immediately incorporated into the training model, nor is it guaranteed to be
   * incorporated at a later date. Instead, submitted feedback is used to suggest future updates to the training model.
   *
   * @param {Object} params - The parameters to send to the service.
   * @param {FeedbackDataInput} params.feedback_data - Feedback data for submission.
   * @param {string} [params.user_id] - An optional string identifying the user.
   * @param {string} [params.comment] - An optional comment on or description of the feedback.
   * @param {Object} [params.headers] - Custom request headers
   * @param {Function} [callback] - The callback that handles the response.
   * @returns {NodeJS.ReadableStream|void}
   */
  public addFeedback(params: CompareComplyV1.AddFeedbackParams, callback?: CompareComplyV1.Callback<CompareComplyV1.FeedbackReturn>): NodeJS.ReadableStream | Promise<any> | void {
    const _params = extend({}, params);
    const _callback = callback;
    const requiredParams = ['feedback_data'];

    if (!_callback) {
      return new Promise((resolve, reject) => {
        this.addFeedback(params, (err, bod, res) => {
          err ? reject(err) : _params.return_response ? resolve(res) : resolve(bod);
        });
      });
    }

    const missingParams = getMissingParams(_params, requiredParams);
    if (missingParams) {
      return _callback(missingParams);
    }

    const body = {
      'feedback_data': _params.feedback_data,
      'user_id': _params.user_id,
      'comment': _params.comment
    };

    const defaultHeaders = getDefaultHeaders('compare-comply', 'v1', 'addFeedback');
 
    const parameters = {
      options: {
        url: '/v1/feedback',
        method: 'POST',
        json: true,
        body,
      },
      defaultOptions: extend(true, {}, this._options, {
        headers: extend(true, defaultHeaders, {
          'Accept': 'application/json',
          'Content-Type': 'application/json',
        }, _params.headers),
      }),
    };

    return this.createRequest(parameters, _callback);
  };

  /**
   * Deletes a specified feedback entry.
   *
   * @param {Object} params - The parameters to send to the service.
   * @param {string} params.feedback_id - A string that specifies the feedback entry to be deleted from the document.
   * @param {string} [params.model_id] - The analysis model to be used by the service. For the
   * `/v1/element_classification` and `/v1/comparison` methods, the default is `contracts`. For the `/v1/tables` method,
   * the default is `tables`. These defaults apply to the standalone methods as well as to the methods' use in
   * batch-processing requests.
   * @param {Object} [params.headers] - Custom request headers
   * @param {Function} [callback] - The callback that handles the response.
   * @returns {NodeJS.ReadableStream|void}
   */
  public deleteFeedback(params: CompareComplyV1.DeleteFeedbackParams, callback?: CompareComplyV1.Callback<CompareComplyV1.FeedbackDeleted>): NodeJS.ReadableStream | Promise<any> | void {
    const _params = extend({}, params);
    const _callback = callback;
    const requiredParams = ['feedback_id'];

    if (!_callback) {
      return new Promise((resolve, reject) => {
        this.deleteFeedback(params, (err, bod, res) => {
          err ? reject(err) : _params.return_response ? resolve(res) : resolve(bod);
        });
      });
    }

    const missingParams = getMissingParams(_params, requiredParams);
    if (missingParams) {
      return _callback(missingParams);
    }
 
    const query = {
      'model_id': _params.model_id
    };

    const path = {
      'feedback_id': _params.feedback_id
    };

    const defaultHeaders = getDefaultHeaders('compare-comply', 'v1', 'deleteFeedback');
 
    const parameters = {
      options: {
        url: '/v1/feedback/{feedback_id}',
        method: 'DELETE',
        qs: query,
        path,
      },
      defaultOptions: extend(true, {}, this._options, {
        headers: extend(true, defaultHeaders, {
          'Accept': 'application/json',
          'Content-Type': 'application/json',
        }, _params.headers),
      }),
    };

    return this.createRequest(parameters, _callback);
  };

  /**
   * List a specified feedback entry.
   *
   * @param {Object} params - The parameters to send to the service.
   * @param {string} params.feedback_id - A string that specifies the feedback entry to be included in the output.
   * @param {string} [params.model_id] - The analysis model to be used by the service. For the
   * `/v1/element_classification` and `/v1/comparison` methods, the default is `contracts`. For the `/v1/tables` method,
   * the default is `tables`. These defaults apply to the standalone methods as well as to the methods' use in
   * batch-processing requests.
   * @param {Object} [params.headers] - Custom request headers
   * @param {Function} [callback] - The callback that handles the response.
   * @returns {NodeJS.ReadableStream|void}
   */
  public getFeedback(params: CompareComplyV1.GetFeedbackParams, callback?: CompareComplyV1.Callback<CompareComplyV1.GetFeedback>): NodeJS.ReadableStream | Promise<any> | void {
    const _params = extend({}, params);
    const _callback = callback;
    const requiredParams = ['feedback_id'];

    if (!_callback) {
      return new Promise((resolve, reject) => {
        this.getFeedback(params, (err, bod, res) => {
          err ? reject(err) : _params.return_response ? resolve(res) : resolve(bod);
        });
      });
    }

    const missingParams = getMissingParams(_params, requiredParams);
    if (missingParams) {
      return _callback(missingParams);
    }
 
    const query = {
      'model_id': _params.model_id
    };

    const path = {
      'feedback_id': _params.feedback_id
    };

    const defaultHeaders = getDefaultHeaders('compare-comply', 'v1', 'getFeedback');
 
    const parameters = {
      options: {
        url: '/v1/feedback/{feedback_id}',
        method: 'GET',
        qs: query,
        path,
      },
      defaultOptions: extend(true, {}, this._options, {
        headers: extend(true, defaultHeaders, {
          'Accept': 'application/json',
          'Content-Type': 'application/json',
        }, _params.headers),
      }),
    };

    return this.createRequest(parameters, _callback);
  };

  /**
   * List the feedback in documents.
   *
   * @param {Object} [params] - The parameters to send to the service.
   * @param {string} [params.feedback_type] - An optional string that filters the output to include only feedback with
   * the specified feedback type. The only permitted value is `element_classification`.
   * @param {string} [params.before] - An optional string in the format `YYYY-MM-DD` that filters the output to include
   * only feedback that was added before the specified date.
   * @param {string} [params.after] - An optional string in the format `YYYY-MM-DD` that filters the output to include
   * only feedback that was added after the specified date.
   * @param {string} [params.document_title] - An optional string that filters the output to include only feedback from
   * the document with the specified `document_title`.
   * @param {string} [params.model_id] - An optional string that filters the output to include only feedback with the
   * specified `model_id`. The only permitted value is `contracts`.
   * @param {string} [params.model_version] - An optional string that filters the output to include only feedback with
   * the specified `model_version`.
   * @param {string} [params.category_removed] - An optional string in the form of a comma-separated list of categories.
   * If this is specified, the service filters the output to include only feedback that has at least one category from
   * the list removed.
   * @param {string} [params.category_added] - An optional string in the form of a comma-separated list of categories.
   * If this is specified, the service filters the output to include only feedback that has at least one category from
   * the list added.
   * @param {string} [params.category_not_changed] - An optional string in the form of a comma-separated list of
   * categories. If this is specified, the service filters the output to include only feedback that has at least one
   * category from the list unchanged.
   * @param {string} [params.type_removed] - An optional string of comma-separated `nature`:`party` pairs. If this is
   * specified, the service filters the output to include only feedback that has at least one `nature`:`party` pair from
   * the list removed.
   * @param {string} [params.type_added] - An optional string of comma-separated `nature`:`party` pairs. If this is
   * specified, the service filters the output to include only feedback that has at least one `nature`:`party` pair from
   * the list removed.
   * @param {string} [params.type_not_changed] - An optional string of comma-separated `nature`:`party` pairs. If this
   * is specified, the service filters the output to include only feedback that has at least one `nature`:`party` pair
   * from the list unchanged.
   * @param {number} [params.page_limit] - An optional integer specifying the number of documents that you want the
   * service to return.
   * @param {string} [params.cursor] - An optional string that returns the set of documents after the previous set. Use
   * this parameter with the `page_limit` parameter.
   * @param {string} [params.sort] - An optional comma-separated list of fields in the document to sort on. You can
   * optionally specify the sort direction by prefixing the value of the field with `-` for descending order or `+` for
   * ascending order (the default). Currently permitted sorting fields are `created`, `user_id`, and `document_title`.
   * @param {boolean} [params.include_total] - An optional boolean value. If specified as `true`, the `pagination`
   * object in the output includes a value called `total` that gives the total count of feedback created.
   * @param {Object} [params.headers] - Custom request headers
   * @param {Function} [callback] - The callback that handles the response.
   * @returns {NodeJS.ReadableStream|void}
   */
  public listFeedback(params?: CompareComplyV1.ListFeedbackParams, callback?: CompareComplyV1.Callback<CompareComplyV1.FeedbackList>): NodeJS.ReadableStream | Promise<any> | void {
    const _params = (typeof params === 'function' && !callback) ? {} : extend({}, params);
    const _callback = (typeof params === 'function' && !callback) ? params : callback;

    if (!_callback) {
      return new Promise((resolve, reject) => {
        this.listFeedback(params, (err, bod, res) => {
          err ? reject(err) : _params.return_response ? resolve(res) : resolve(bod);
        });
      });
    }
 
    const query = {
      'feedback_type': _params.feedback_type,
      'before': _params.before,
      'after': _params.after,
      'document_title': _params.document_title,
      'model_id': _params.model_id,
      'model_version': _params.model_version,
      'category_removed': _params.category_removed,
      'category_added': _params.category_added,
      'category_not_changed': _params.category_not_changed,
      'type_removed': _params.type_removed,
      'type_added': _params.type_added,
      'type_not_changed': _params.type_not_changed,
      'page_limit': _params.page_limit,
      'cursor': _params.cursor,
      'sort': _params.sort,
      'include_total': _params.include_total
    };

    const defaultHeaders = getDefaultHeaders('compare-comply', 'v1', 'listFeedback');
 
    const parameters = {
      options: {
        url: '/v1/feedback',
        method: 'GET',
        qs: query,
      },
      defaultOptions: extend(true, {}, this._options, {
        headers: extend(true, defaultHeaders, {
          'Accept': 'application/json',
          'Content-Type': 'application/json',
        }, _params.headers),
      }),
    };

    return this.createRequest(parameters, _callback);
  };

  /*************************
   * batches
   ************************/

  /**
   * Submit a batch-processing request.
   *
   * Run Compare and Comply methods over a collection of input documents.
   * **Important:** Batch processing requires the use of the [IBM Cloud Object Storage
   * service](https://cloud.ibm.com/docs/services/cloud-object-storage/about-cos.html#about-ibm-cloud-object-storage).
   * The use of IBM Cloud Object Storage with Compare and Comply is discussed at [Using batch
   * processing](https://cloud.ibm.com/docs/services/compare-comply/batching.html#before-you-batch).
   *
   * @param {Object} params - The parameters to send to the service.
   * @param {string} params._function - The Compare and Comply method to run across the submitted input documents.
   * @param {NodeJS.ReadableStream|FileObject|Buffer} params.input_credentials_file - A JSON file containing the input
   * Cloud Object Storage credentials. At a minimum, the credentials must enable `READ` permissions on the bucket
   * defined by the `input_bucket_name` parameter.
   * @param {string} params.input_bucket_location - The geographical location of the Cloud Object Storage input bucket
   * as listed on the **Endpoint** tab of your Cloud Object Storage instance; for example, `us-geo`, `eu-geo`, or
   * `ap-geo`.
   * @param {string} params.input_bucket_name - The name of the Cloud Object Storage input bucket.
   * @param {NodeJS.ReadableStream|FileObject|Buffer} params.output_credentials_file - A JSON file that lists the Cloud
   * Object Storage output credentials. At a minimum, the credentials must enable `READ` and `WRITE` permissions on the
   * bucket defined by the `output_bucket_name` parameter.
   * @param {string} params.output_bucket_location - The geographical location of the Cloud Object Storage output bucket
   * as listed on the **Endpoint** tab of your Cloud Object Storage instance; for example, `us-geo`, `eu-geo`, or
   * `ap-geo`.
   * @param {string} params.output_bucket_name - The name of the Cloud Object Storage output bucket.
   * @param {string} [params.model_id] - The analysis model to be used by the service. For the
   * `/v1/element_classification` and `/v1/comparison` methods, the default is `contracts`. For the `/v1/tables` method,
   * the default is `tables`. These defaults apply to the standalone methods as well as to the methods' use in
   * batch-processing requests.
   * @param {string} [params.input_credentials_filename] - The filename for input_credentials_file.
   * @param {string} [params.output_credentials_filename] - The filename for output_credentials_file.
   * @param {Object} [params.headers] - Custom request headers
   * @param {Function} [callback] - The callback that handles the response.
   * @returns {NodeJS.ReadableStream|void}
   */
  public createBatch(params: CompareComplyV1.CreateBatchParams, callback?: CompareComplyV1.Callback<CompareComplyV1.BatchStatus>): NodeJS.ReadableStream | Promise<any> | void {
    const _params = extend({}, params);
    const _callback = callback;
    const requiredParams = ['_function', 'input_credentials_file', 'input_bucket_location', 'input_bucket_name', 'output_credentials_file', 'output_bucket_location', 'output_bucket_name'];

    if (!_callback) {
      return new Promise((resolve, reject) => {
        this.createBatch(params, (err, bod, res) => {
          err ? reject(err) : _params.return_response ? resolve(res) : resolve(bod);
        });
      });
    }

    const missingParams = getMissingParams(_params, requiredParams);
    if (missingParams) {
      return _callback(missingParams);
    }

    const formData = {
      'input_credentials_file': {
        data: _params.input_credentials_file,
        filename: _params.input_credentials_filename,
        contentType: 'application/json'
      },
      'input_bucket_location': _params.input_bucket_location,
      'input_bucket_name': _params.input_bucket_name,
      'output_credentials_file': {
        data: _params.output_credentials_file,
        filename: _params.output_credentials_filename,
        contentType: 'application/json'
      },
      'output_bucket_location': _params.output_bucket_location,
      'output_bucket_name': _params.output_bucket_name
    };
 
    const query = {
      'function': _params._function,
      'model_id': _params.model_id
    };

    const defaultHeaders = getDefaultHeaders('compare-comply', 'v1', 'createBatch');
 
    const parameters = {
      options: {
        url: '/v1/batches',
        method: 'POST',
        qs: query,
        formData
      },
      defaultOptions: extend(true, {}, this._options, {
        headers: extend(true, defaultHeaders, {
          'Accept': 'application/json',
          'Content-Type': 'multipart/form-data',
        }, _params.headers),
      }),
    };

    return this.createRequest(parameters, _callback);
  };

  /**
   * Get information about a specific batch-processing request.
   *
   * Get information about a batch-processing request with a specified ID.
   *
   * @param {Object} params - The parameters to send to the service.
   * @param {string} params.batch_id - The ID of the batch-processing request whose information you want to retrieve.
   * @param {Object} [params.headers] - Custom request headers
   * @param {Function} [callback] - The callback that handles the response.
   * @returns {NodeJS.ReadableStream|void}
   */
  public getBatch(params: CompareComplyV1.GetBatchParams, callback?: CompareComplyV1.Callback<CompareComplyV1.BatchStatus>): NodeJS.ReadableStream | Promise<any> | void {
    const _params = extend({}, params);
    const _callback = callback;
    const requiredParams = ['batch_id'];

    if (!_callback) {
      return new Promise((resolve, reject) => {
        this.getBatch(params, (err, bod, res) => {
          err ? reject(err) : _params.return_response ? resolve(res) : resolve(bod);
        });
      });
    }

    const missingParams = getMissingParams(_params, requiredParams);
    if (missingParams) {
      return _callback(missingParams);
    }

    const path = {
      'batch_id': _params.batch_id
    };

    const defaultHeaders = getDefaultHeaders('compare-comply', 'v1', 'getBatch');
 
    const parameters = {
      options: {
        url: '/v1/batches/{batch_id}',
        method: 'GET',
        path,
      },
      defaultOptions: extend(true, {}, this._options, {
        headers: extend(true, defaultHeaders, {
          'Accept': 'application/json',
          'Content-Type': 'application/json',
        }, _params.headers),
      }),
    };

    return this.createRequest(parameters, _callback);
  };

  /**
   * List submitted batch-processing jobs.
   *
   * List the batch-processing jobs submitted by users.
   *
   * @param {Object} [params] - The parameters to send to the service.
   * @param {Object} [params.headers] - Custom request headers
   * @param {Function} [callback] - The callback that handles the response.
   * @returns {NodeJS.ReadableStream|void}
   */
  public listBatches(params?: CompareComplyV1.ListBatchesParams, callback?: CompareComplyV1.Callback<CompareComplyV1.Batches>): NodeJS.ReadableStream | Promise<any> | void {
    const _params = (typeof params === 'function' && !callback) ? {} : extend({}, params);
<<<<<<< HEAD
    const _callback = (typeof params === 'function' && !callback) ? params : callback;

    if (!_callback) {
      return new Promise((resolve, reject) => {
        this.listBatches(params, (err, bod, res) => {
          err ? reject(err) : _params.return_response ? resolve(res) : resolve(bod);
        });
      });
    }
=======
    const _callback = (typeof params === 'function' && !callback) ? params : (callback) ? callback : () => {/* noop */};

    const defaultHeaders = getDefaultHeaders('compare-comply', 'v1', 'listBatches');
>>>>>>> 569b1fca
 
    const parameters = {
      options: {
        url: '/v1/batches',
        method: 'GET',
      },
      defaultOptions: extend(true, {}, this._options, {
        headers: extend(true, defaultHeaders, {
          'Accept': 'application/json',
          'Content-Type': 'application/json',
        }, _params.headers),
      }),
    };

    return this.createRequest(parameters, _callback);
  };

  /**
   * Update a pending or active batch-processing request.
   *
   * Update a pending or active batch-processing request. You can rescan the input bucket to check for new documents or
   * cancel a request.
   *
   * @param {Object} params - The parameters to send to the service.
   * @param {string} params.batch_id - The ID of the batch-processing request you want to update.
   * @param {string} params.action - The action you want to perform on the specified batch-processing request.
   * @param {string} [params.model_id] - The analysis model to be used by the service. For the
   * `/v1/element_classification` and `/v1/comparison` methods, the default is `contracts`. For the `/v1/tables` method,
   * the default is `tables`. These defaults apply to the standalone methods as well as to the methods' use in
   * batch-processing requests.
   * @param {Object} [params.headers] - Custom request headers
   * @param {Function} [callback] - The callback that handles the response.
   * @returns {NodeJS.ReadableStream|void}
   */
  public updateBatch(params: CompareComplyV1.UpdateBatchParams, callback?: CompareComplyV1.Callback<CompareComplyV1.BatchStatus>): NodeJS.ReadableStream | Promise<any> | void {
    const _params = extend({}, params);
    const _callback = callback;
    const requiredParams = ['batch_id', 'action'];

    if (!_callback) {
      return new Promise((resolve, reject) => {
        this.updateBatch(params, (err, bod, res) => {
          err ? reject(err) : _params.return_response ? resolve(res) : resolve(bod);
        });
      });
    }

    const missingParams = getMissingParams(_params, requiredParams);
    if (missingParams) {
      return _callback(missingParams);
    }
 
    const query = {
      'action': _params.action,
      'model_id': _params.model_id
    };

    const path = {
      'batch_id': _params.batch_id
    };

    const defaultHeaders = getDefaultHeaders('compare-comply', 'v1', 'updateBatch');
 
    const parameters = {
      options: {
        url: '/v1/batches/{batch_id}',
        method: 'PUT',
        qs: query,
        path,
      },
      defaultOptions: extend(true, {}, this._options, {
        headers: extend(true, defaultHeaders, {
          'Accept': 'application/json',
          'Content-Type': 'application/json',
        }, _params.headers),
      }),
    };

    return this.createRequest(parameters, _callback);
  };

}

CompareComplyV1.prototype.name = 'compare-comply';
CompareComplyV1.prototype.serviceVersion = 'v1';

/*************************
 * interfaces
 ************************/

namespace CompareComplyV1 {

  /** Options for the `CompareComplyV1` constructor. */
  export type Options = {
    version: string;
    url?: string;
    iam_access_token?: string;
    iam_apikey?: string;
    iam_url?: string;
    username?: string;
    password?: string;
    use_unauthenticated?: boolean;
    headers?: object;
  }

  /** The callback for a service request. */
  export type Callback<T> = (error: any, body?: T, response?: RequestResponse) => void;

  /** The body of a service request that returns no response data. */
  export interface Empty { }

  /*************************
   * request interfaces
   ************************/

  /** Parameters for the `convertToHtml` operation. */
  export interface ConvertToHtmlParams {
    /** The file to convert. */
    file: NodeJS.ReadableStream|FileObject|Buffer;
    /** The analysis model to be used by the service. For the `/v1/element_classification` and `/v1/comparison` methods, the default is `contracts`. For the `/v1/tables` method, the default is `tables`. These defaults apply to the standalone methods as well as to the methods' use in batch-processing requests. */
    model_id?: ConvertToHtmlConstants.ModelId | string;
    /** The content type of file. */
    file_content_type?: ConvertToHtmlConstants.FileContentType | string;
    /** The filename for file. */
    filename?: string;
    headers?: Object;
    return_response?: boolean;
  }

  /** Constants for the `convertToHtml` operation. */
  export namespace ConvertToHtmlConstants {
    /** The analysis model to be used by the service. For the `/v1/element_classification` and `/v1/comparison` methods, the default is `contracts`. For the `/v1/tables` method, the default is `tables`. These defaults apply to the standalone methods as well as to the methods' use in batch-processing requests. */
    export enum ModelId {
      CONTRACTS = 'contracts',
      TABLES = 'tables',
    }
    /** The content type of file. */
    export enum FileContentType {
      APPLICATION_PDF = 'application/pdf',
      APPLICATION_MSWORD = 'application/msword',
      APPLICATION_VND_OPENXMLFORMATS_OFFICEDOCUMENT_WORDPROCESSINGML_DOCUMENT = 'application/vnd.openxmlformats-officedocument.wordprocessingml.document',
      IMAGE_BMP = 'image/bmp',
      IMAGE_GIF = 'image/gif',
      IMAGE_JPEG = 'image/jpeg',
      IMAGE_PNG = 'image/png',
      IMAGE_TIFF = 'image/tiff',
      TEXT_PLAIN = 'text/plain',
    }
  }

  /** Parameters for the `classifyElements` operation. */
  export interface ClassifyElementsParams {
    /** The file to classify. */
    file: NodeJS.ReadableStream|FileObject|Buffer;
    /** The analysis model to be used by the service. For the `/v1/element_classification` and `/v1/comparison` methods, the default is `contracts`. For the `/v1/tables` method, the default is `tables`. These defaults apply to the standalone methods as well as to the methods' use in batch-processing requests. */
    model_id?: ClassifyElementsConstants.ModelId | string;
    /** The content type of file. */
    file_content_type?: ClassifyElementsConstants.FileContentType | string;
    /** The filename for file. */
    filename?: string;
    headers?: Object;
    return_response?: boolean;
  }

  /** Constants for the `classifyElements` operation. */
  export namespace ClassifyElementsConstants {
    /** The analysis model to be used by the service. For the `/v1/element_classification` and `/v1/comparison` methods, the default is `contracts`. For the `/v1/tables` method, the default is `tables`. These defaults apply to the standalone methods as well as to the methods' use in batch-processing requests. */
    export enum ModelId {
      CONTRACTS = 'contracts',
      TABLES = 'tables',
    }
    /** The content type of file. */
    export enum FileContentType {
      APPLICATION_PDF = 'application/pdf',
      APPLICATION_MSWORD = 'application/msword',
      APPLICATION_VND_OPENXMLFORMATS_OFFICEDOCUMENT_WORDPROCESSINGML_DOCUMENT = 'application/vnd.openxmlformats-officedocument.wordprocessingml.document',
      IMAGE_BMP = 'image/bmp',
      IMAGE_GIF = 'image/gif',
      IMAGE_JPEG = 'image/jpeg',
      IMAGE_PNG = 'image/png',
      IMAGE_TIFF = 'image/tiff',
    }
  }

  /** Parameters for the `extractTables` operation. */
  export interface ExtractTablesParams {
    /** The file on which to run table extraction. */
    file: NodeJS.ReadableStream|FileObject|Buffer;
    /** The analysis model to be used by the service. For the `/v1/element_classification` and `/v1/comparison` methods, the default is `contracts`. For the `/v1/tables` method, the default is `tables`. These defaults apply to the standalone methods as well as to the methods' use in batch-processing requests. */
    model_id?: ExtractTablesConstants.ModelId | string;
    /** The content type of file. */
    file_content_type?: ExtractTablesConstants.FileContentType | string;
    /** The filename for file. */
    filename?: string;
    headers?: Object;
    return_response?: boolean;
  }

  /** Constants for the `extractTables` operation. */
  export namespace ExtractTablesConstants {
    /** The analysis model to be used by the service. For the `/v1/element_classification` and `/v1/comparison` methods, the default is `contracts`. For the `/v1/tables` method, the default is `tables`. These defaults apply to the standalone methods as well as to the methods' use in batch-processing requests. */
    export enum ModelId {
      CONTRACTS = 'contracts',
      TABLES = 'tables',
    }
    /** The content type of file. */
    export enum FileContentType {
      APPLICATION_PDF = 'application/pdf',
      APPLICATION_MSWORD = 'application/msword',
      APPLICATION_VND_OPENXMLFORMATS_OFFICEDOCUMENT_WORDPROCESSINGML_DOCUMENT = 'application/vnd.openxmlformats-officedocument.wordprocessingml.document',
      IMAGE_BMP = 'image/bmp',
      IMAGE_GIF = 'image/gif',
      IMAGE_JPEG = 'image/jpeg',
      IMAGE_PNG = 'image/png',
      IMAGE_TIFF = 'image/tiff',
      TEXT_PLAIN = 'text/plain',
    }
  }

  /** Parameters for the `compareDocuments` operation. */
  export interface CompareDocumentsParams {
    /** The first file to compare. */
    file_1: NodeJS.ReadableStream|FileObject|Buffer;
    /** The second file to compare. */
    file_2: NodeJS.ReadableStream|FileObject|Buffer;
    /** A text label for the first file. */
    file_1_label?: string;
    /** A text label for the second file. */
    file_2_label?: string;
    /** The analysis model to be used by the service. For the `/v1/element_classification` and `/v1/comparison` methods, the default is `contracts`. For the `/v1/tables` method, the default is `tables`. These defaults apply to the standalone methods as well as to the methods' use in batch-processing requests. */
    model_id?: CompareDocumentsConstants.ModelId | string;
    /** The content type of file_1. */
    file_1_content_type?: CompareDocumentsConstants.File1ContentType | string;
    /** The filename for file_1. */
    file_1_filename?: string;
    /** The content type of file_2. */
    file_2_content_type?: CompareDocumentsConstants.File2ContentType | string;
    /** The filename for file_2. */
    file_2_filename?: string;
    headers?: Object;
    return_response?: boolean;
  }

  /** Constants for the `compareDocuments` operation. */
  export namespace CompareDocumentsConstants {
    /** The analysis model to be used by the service. For the `/v1/element_classification` and `/v1/comparison` methods, the default is `contracts`. For the `/v1/tables` method, the default is `tables`. These defaults apply to the standalone methods as well as to the methods' use in batch-processing requests. */
    export enum ModelId {
      CONTRACTS = 'contracts',
      TABLES = 'tables',
    }
    /** The content type of file_1. */
    export enum File1ContentType {
      APPLICATION_PDF = 'application/pdf',
      APPLICATION_JSON = 'application/json',
      APPLICATION_MSWORD = 'application/msword',
      APPLICATION_VND_OPENXMLFORMATS_OFFICEDOCUMENT_WORDPROCESSINGML_DOCUMENT = 'application/vnd.openxmlformats-officedocument.wordprocessingml.document',
      IMAGE_BMP = 'image/bmp',
      IMAGE_GIF = 'image/gif',
      IMAGE_JPEG = 'image/jpeg',
      IMAGE_PNG = 'image/png',
      IMAGE_TIFF = 'image/tiff',
    }
    /** The content type of file_2. */
    export enum File2ContentType {
      APPLICATION_PDF = 'application/pdf',
      APPLICATION_JSON = 'application/json',
      APPLICATION_MSWORD = 'application/msword',
      APPLICATION_VND_OPENXMLFORMATS_OFFICEDOCUMENT_WORDPROCESSINGML_DOCUMENT = 'application/vnd.openxmlformats-officedocument.wordprocessingml.document',
      IMAGE_BMP = 'image/bmp',
      IMAGE_GIF = 'image/gif',
      IMAGE_JPEG = 'image/jpeg',
      IMAGE_PNG = 'image/png',
      IMAGE_TIFF = 'image/tiff',
    }
  }

  /** Parameters for the `addFeedback` operation. */
  export interface AddFeedbackParams {
    /** Feedback data for submission. */
    feedback_data: FeedbackDataInput;
    /** An optional string identifying the user. */
    user_id?: string;
    /** An optional comment on or description of the feedback. */
    comment?: string;
    headers?: Object;
    return_response?: boolean;
  }

  /** Parameters for the `deleteFeedback` operation. */
  export interface DeleteFeedbackParams {
    /** A string that specifies the feedback entry to be deleted from the document. */
    feedback_id: string;
    /** The analysis model to be used by the service. For the `/v1/element_classification` and `/v1/comparison` methods, the default is `contracts`. For the `/v1/tables` method, the default is `tables`. These defaults apply to the standalone methods as well as to the methods' use in batch-processing requests. */
    model_id?: DeleteFeedbackConstants.ModelId | string;
    headers?: Object;
    return_response?: boolean;
  }

  /** Constants for the `deleteFeedback` operation. */
  export namespace DeleteFeedbackConstants {
    /** The analysis model to be used by the service. For the `/v1/element_classification` and `/v1/comparison` methods, the default is `contracts`. For the `/v1/tables` method, the default is `tables`. These defaults apply to the standalone methods as well as to the methods' use in batch-processing requests. */
    export enum ModelId {
      CONTRACTS = 'contracts',
      TABLES = 'tables',
    }
  }

  /** Parameters for the `getFeedback` operation. */
  export interface GetFeedbackParams {
    /** A string that specifies the feedback entry to be included in the output. */
    feedback_id: string;
    /** The analysis model to be used by the service. For the `/v1/element_classification` and `/v1/comparison` methods, the default is `contracts`. For the `/v1/tables` method, the default is `tables`. These defaults apply to the standalone methods as well as to the methods' use in batch-processing requests. */
    model_id?: GetFeedbackConstants.ModelId | string;
    headers?: Object;
    return_response?: boolean;
  }

  /** Constants for the `getFeedback` operation. */
  export namespace GetFeedbackConstants {
    /** The analysis model to be used by the service. For the `/v1/element_classification` and `/v1/comparison` methods, the default is `contracts`. For the `/v1/tables` method, the default is `tables`. These defaults apply to the standalone methods as well as to the methods' use in batch-processing requests. */
    export enum ModelId {
      CONTRACTS = 'contracts',
      TABLES = 'tables',
    }
  }

  /** Parameters for the `listFeedback` operation. */
  export interface ListFeedbackParams {
    /** An optional string that filters the output to include only feedback with the specified feedback type. The only permitted value is `element_classification`. */
    feedback_type?: string;
    /** An optional string in the format `YYYY-MM-DD` that filters the output to include only feedback that was added before the specified date. */
    before?: string;
    /** An optional string in the format `YYYY-MM-DD` that filters the output to include only feedback that was added after the specified date. */
    after?: string;
    /** An optional string that filters the output to include only feedback from the document with the specified `document_title`. */
    document_title?: string;
    /** An optional string that filters the output to include only feedback with the specified `model_id`. The only permitted value is `contracts`. */
    model_id?: string;
    /** An optional string that filters the output to include only feedback with the specified `model_version`. */
    model_version?: string;
    /** An optional string in the form of a comma-separated list of categories. If this is specified, the service filters the output to include only feedback that has at least one category from the list removed. */
    category_removed?: string;
    /** An optional string in the form of a comma-separated list of categories. If this is specified, the service filters the output to include only feedback that has at least one category from the list added. */
    category_added?: string;
    /** An optional string in the form of a comma-separated list of categories. If this is specified, the service filters the output to include only feedback that has at least one category from the list unchanged. */
    category_not_changed?: string;
    /** An optional string of comma-separated `nature`:`party` pairs. If this is specified, the service filters the output to include only feedback that has at least one `nature`:`party` pair from the list removed. */
    type_removed?: string;
    /** An optional string of comma-separated `nature`:`party` pairs. If this is specified, the service filters the output to include only feedback that has at least one `nature`:`party` pair from the list removed. */
    type_added?: string;
    /** An optional string of comma-separated `nature`:`party` pairs. If this is specified, the service filters the output to include only feedback that has at least one `nature`:`party` pair from the list unchanged. */
    type_not_changed?: string;
    /** An optional integer specifying the number of documents that you want the service to return. */
    page_limit?: number;
    /** An optional string that returns the set of documents after the previous set. Use this parameter with the `page_limit` parameter. */
    cursor?: string;
    /** An optional comma-separated list of fields in the document to sort on. You can optionally specify the sort direction by prefixing the value of the field with `-` for descending order or `+` for ascending order (the default). Currently permitted sorting fields are `created`, `user_id`, and `document_title`. */
    sort?: string;
    /** An optional boolean value. If specified as `true`, the `pagination` object in the output includes a value called `total` that gives the total count of feedback created. */
    include_total?: boolean;
    headers?: Object;
    return_response?: boolean;
  }

  /** Parameters for the `createBatch` operation. */
  export interface CreateBatchParams {
    /** The Compare and Comply method to run across the submitted input documents. */
    _function: CreateBatchConstants.Function | string;
    /** A JSON file containing the input Cloud Object Storage credentials. At a minimum, the credentials must enable `READ` permissions on the bucket defined by the `input_bucket_name` parameter. */
    input_credentials_file: NodeJS.ReadableStream|FileObject|Buffer;
    /** The geographical location of the Cloud Object Storage input bucket as listed on the **Endpoint** tab of your Cloud Object Storage instance; for example, `us-geo`, `eu-geo`, or `ap-geo`. */
    input_bucket_location: string;
    /** The name of the Cloud Object Storage input bucket. */
    input_bucket_name: string;
    /** A JSON file that lists the Cloud Object Storage output credentials. At a minimum, the credentials must enable `READ` and `WRITE` permissions on the bucket defined by the `output_bucket_name` parameter. */
    output_credentials_file: NodeJS.ReadableStream|FileObject|Buffer;
    /** The geographical location of the Cloud Object Storage output bucket as listed on the **Endpoint** tab of your Cloud Object Storage instance; for example, `us-geo`, `eu-geo`, or `ap-geo`. */
    output_bucket_location: string;
    /** The name of the Cloud Object Storage output bucket. */
    output_bucket_name: string;
    /** The analysis model to be used by the service. For the `/v1/element_classification` and `/v1/comparison` methods, the default is `contracts`. For the `/v1/tables` method, the default is `tables`. These defaults apply to the standalone methods as well as to the methods' use in batch-processing requests. */
    model_id?: CreateBatchConstants.ModelId | string;
    /** The filename for input_credentials_file. */
    input_credentials_filename?: string;
    /** The filename for output_credentials_file. */
    output_credentials_filename?: string;
    headers?: Object;
    return_response?: boolean;
  }

  /** Constants for the `createBatch` operation. */
  export namespace CreateBatchConstants {
    /** The Compare and Comply method to run across the submitted input documents. */
    export enum Function {
      HTML_CONVERSION = 'html_conversion',
      ELEMENT_CLASSIFICATION = 'element_classification',
      TABLES = 'tables',
    }
    /** The analysis model to be used by the service. For the `/v1/element_classification` and `/v1/comparison` methods, the default is `contracts`. For the `/v1/tables` method, the default is `tables`. These defaults apply to the standalone methods as well as to the methods' use in batch-processing requests. */
    export enum ModelId {
      CONTRACTS = 'contracts',
      TABLES = 'tables',
    }
  }

  /** Parameters for the `getBatch` operation. */
  export interface GetBatchParams {
    /** The ID of the batch-processing request whose information you want to retrieve. */
    batch_id: string;
    headers?: Object;
    return_response?: boolean;
  }

  /** Parameters for the `listBatches` operation. */
  export interface ListBatchesParams {
    headers?: Object;
    return_response?: boolean;
  }

  /** Parameters for the `updateBatch` operation. */
  export interface UpdateBatchParams {
    /** The ID of the batch-processing request you want to update. */
    batch_id: string;
    /** The action you want to perform on the specified batch-processing request. */
    action: UpdateBatchConstants.Action | string;
    /** The analysis model to be used by the service. For the `/v1/element_classification` and `/v1/comparison` methods, the default is `contracts`. For the `/v1/tables` method, the default is `tables`. These defaults apply to the standalone methods as well as to the methods' use in batch-processing requests. */
    model_id?: UpdateBatchConstants.ModelId | string;
    headers?: Object;
    return_response?: boolean;
  }

  /** Constants for the `updateBatch` operation. */
  export namespace UpdateBatchConstants {
    /** The action you want to perform on the specified batch-processing request. */
    export enum Action {
      RESCAN = 'rescan',
      CANCEL = 'cancel',
    }
    /** The analysis model to be used by the service. For the `/v1/element_classification` and `/v1/comparison` methods, the default is `contracts`. For the `/v1/tables` method, the default is `tables`. These defaults apply to the standalone methods as well as to the methods' use in batch-processing requests. */
    export enum ModelId {
      CONTRACTS = 'contracts',
      TABLES = 'tables',
    }
  }

  /*************************
   * model interfaces
   ************************/

  /** A party's address. */
  export interface Address {
    /** A string listing the address. */
    text?: string;
    /** The numeric location of the identified element in the document, represented with two integers labeled `begin` and `end`. */
    location?: Location;
  }

  /** AlignedElement. */
  export interface AlignedElement {
    /** Identifies two elements that semantically align between the compared documents. */
    element_pair?: ElementPair[];
    /** Specifies whether the text is identical. */
    identical_text?: boolean;
    /** Indicates that the elements aligned are contractual clauses of significance. */
    significant_elements?: boolean;
    /** One or more hashed values that you can send to IBM to provide feedback or receive support. */
    provenance_ids?: string[];
  }

  /** List of document attributes. */
  export interface Attribute {
    /** The type of attribute. */
    type?: string;
    /** The text associated with the attribute. */
    text?: string;
    /** The numeric location of the identified element in the document, represented with two integers labeled `begin` and `end`. */
    location?: Location;
  }

  /** The batch-request status. */
  export interface BatchStatus {
    /** The method to be run against the documents. Possible values are `html_conversion`, `element_classification`, and `tables`. */
    _function?: string;
    /** The geographical location of the Cloud Object Storage input bucket as listed on the **Endpoint** tab of your COS instance; for example, `us-geo`, `eu-geo`, or `ap-geo`. */
    input_bucket_location?: string;
    /** The name of the Cloud Object Storage input bucket. */
    input_bucket_name?: string;
    /** The geographical location of the Cloud Object Storage output bucket as listed on the **Endpoint** tab of your COS instance; for example, `us-geo`, `eu-geo`, or `ap-geo`. */
    output_bucket_location?: string;
    /** The name of the Cloud Object Storage output bucket. */
    output_bucket_name?: string;
    /** The unique identifier for the batch request. */
    batch_id?: string;
    /** Document counts. */
    document_counts?: DocCounts;
    /** The status of the batch request. */
    status?: string;
    /** The creation time of the batch request. */
    created?: string;
    /** The time of the most recent update to the batch request. */
    updated?: string;
  }

  /** The results of a successful `GET /v1/batches` request. */
  export interface Batches {
    /** A list of the status of all batch requests. */
    batches?: BatchStatus[];
  }

  /** Cells that are not table header, column header, or row header cells. */
  export interface BodyCells {
    /** A string value in the format `columnHeader-x-y`, where `x` and `y` are the begin and end offsets of this column header cell in the input document. */
    cell_id?: string;
    /** The numeric location of the identified element in the document, represented with two integers labeled `begin` and `end`. */
    location?: Location;
    /** The textual contents of this cell from the input document without associated markup content. */
    text?: string;
    /** The `begin` index of this cell's `row` location in the current table. */
    row_index_begin?: number;
    /** The `end` index of this cell's `row` location in the current table. */
    row_index_end?: number;
    /** The `begin` index of this cell's `column` location in the current table. */
    column_index_begin?: number;
    /** The `end` index of this cell's `column` location in the current table. */
    column_index_end?: number;
    /** An array of values, each being the `id` value of a row header that is applicable to this body cell. */
    row_header_ids?: string[];
    /** An array of values, each being the `text` value of a row header that is applicable to this body cell. */
    row_header_texts?: string[];
    /** If you provide customization input, the normalized version of the row header texts according to the customization; otherwise, the same value as `row_header_texts`. */
    row_header_texts_normalized?: string[];
    /** An array of values, each being the `id` value of a column header that is applicable to the current cell. */
    column_header_ids?: string[];
    /** An array of values, each being the `text` value of a column header that is applicable to the current cell. */
    column_header_texts?: string[];
    /** If you provide customization input, the normalized version of the column header texts according to the customization; otherwise, the same value as `column_header_texts`. */
    column_header_texts_normalized?: string[];
    attributes?: Attribute[];
  }

  /** Information defining an element's subject matter. */
  export interface Category {
    /** The category of the associated element. */
    label?: string;
    /** One or more hashed values that you can send to IBM to provide feedback or receive support. */
    provenance_ids?: string[];
  }

  /** The analysis of objects returned by the `/v1/element_classification` method. */
  export interface ClassifyReturn {
    /** Basic information about the input document. */
    document?: Document;
    /** The analysis model used to classify the input document. For the `/v1/element_classification` method, the only valid value is `contracts`. */
    model_id?: string;
    /** The version of the analysis model identified by the value of the `model_id` key. */
    model_version?: string;
    /** Document elements identified by the service. */
    elements?: Element[];
    /** Definition of tables identified in the input document. */
    tables?: Tables[];
    /** The structure of the input document. */
    document_structure?: DocStructure;
    /** Definitions of the parties identified in the input document. */
    parties?: Parties[];
    /** The effective dates of the input document. */
    effective_dates?: EffectiveDates[];
    /** The monetary amounts identified in the input document. */
    contract_amounts?: ContractAmts[];
    /** The input document's termination dates. */
    termination_dates?: TerminationDates[];
  }

  /** Column-level cells, each applicable as a header to other cells in the same column as itself, of the current table. */
  export interface ColumnHeaders {
    /** A string value in the format `columnHeader-x-y`, where `x` and `y` are the begin and end offsets of this column header cell in the input document. */
    cell_id?: string;
    /** The location of the column header cell in the current table as defined by its `begin` and `end` offsets, respectfully, in the input document. */
    location?: Object;
    /** The textual contents of this cell from the input document without associated markup content. */
    text?: string;
    /** If you provide customization input, the normalized version of the cell text according to the customization; otherwise, the same value as `text`. */
    text_normalized?: string;
    /** The `begin` index of this cell's `row` location in the current table. */
    row_index_begin?: number;
    /** The `end` index of this cell's `row` location in the current table. */
    row_index_end?: number;
    /** The `begin` index of this cell's `column` location in the current table. */
    column_index_begin?: number;
    /** The `end` index of this cell's `column` location in the current table. */
    column_index_end?: number;
  }

  /** The comparison of the two submitted documents. */
  export interface CompareReturn {
    /** Information about the documents being compared. */
    documents?: Document[];
    /** A list of pairs of elements that semantically align between the compared documents. */
    aligned_elements?: AlignedElement[];
    /** A list of elements that do not semantically align between the compared documents. */
    unaligned_elements?: UnalignedElement[];
    /** The analysis model used to classify the input document. For the `/v1/element_classification` method, the only valid value is `contracts`. */
    model_id?: string;
    /** The version of the analysis model identified by the value of the `model_id` key. */
    model_version?: string;
  }

  /** A contact. */
  export interface Contact {
    /** A string listing the name of the contact. */
    name?: string;
    /** A string listing the role of the contact. */
    role?: string;
  }

  /** A monetary amount identified in the input document. */
  export interface ContractAmts {
    /** The monetary amount. */
    text?: string;
    /** The confidence level in the identification of the contract amount. */
    confidence_level?: string;
    /** The numeric location of the identified element in the document, represented with two integers labeled `begin` and `end`. */
    location?: Location;
  }

  /** Document counts. */
  export interface DocCounts {
    /** Total number of documents. */
    total?: number;
    /** Number of pending documents. */
    pending?: number;
    /** Number of documents successfully processed. */
    successful?: number;
    /** Number of documents not successfully processed. */
    failed?: number;
  }

  /** Information about the parsed input document. */
  export interface DocInfo {
    /** The full text of the parsed document in HTML format. */
    html?: string;
    /** The title of the parsed document. If the service did not detect a title, the value of this element is `null`. */
    title?: string;
    /** The MD5 hash of the input document. */
    hash?: string;
  }

  /** The structure of the input document. */
  export interface DocStructure {
    /** An array containing one object per section or subsection identified in the input document. */
    section_titles?: SectionTitles[];
    /** An array containing one object per section or subsection, in parallel with the `section_titles` array, that details the leading sentences in the corresponding section or subsection. */
    leading_sentences?: LeadingSentence[];
  }

  /** Basic information about the input document. */
  export interface Document {
    /** Document title, if detected. */
    title?: string;
    /** The input document converted into HTML format. */
    html?: string;
    /** The MD5 hash value of the input document. */
    hash?: string;
    /** The label applied to the input document with the calling method's `file_1_label` or `file_2_label` value. This field is specified only in the output of the **Comparing two documents** method. */
    label?: string;
  }

  /** An effective date. */
  export interface EffectiveDates {
    /** The effective date, listed as a string. */
    text?: string;
    /** The confidence level in the identification of the effective date. */
    confidence_level?: string;
    /** The numeric location of the identified element in the document, represented with two integers labeled `begin` and `end`. */
    location?: Location;
  }

  /** A component part of the document. */
  export interface Element {
    /** The numeric location of the identified element in the document, represented with two integers labeled `begin` and `end`. */
    location?: Location;
    /** The text of the element. */
    text?: string;
    /** Description of the action specified by the element  and whom it affects. */
    types?: TypeLabel[];
    /** List of functional categories into which the element falls; in other words, the subject matter of the element. */
    categories?: Category[];
    /** List of document attributes. */
    attributes?: Attribute[];
  }

  /** A list of `begin` and `end` indexes that indicate the locations of the elements in the input document. */
  export interface ElementLocations {
    /** An integer that indicates the starting position of the element in the input document. */
    begin?: number;
    /** An integer that indicates the ending position of the element in the input document. */
    end?: number;
  }

  /** Details of semantically aligned elements. */
  export interface ElementPair {
    /** The label of the document (that is, the value of either the `file_1_label` or `file_2_label` parameters) in which the element occurs. */
    document_label?: string;
    /** The text of the element. */
    text?: string;
    /** The numeric location of the identified element in the document, represented with two integers labeled `begin` and `end`. */
    location?: Location;
    /** Description of the action specified by the element  and whom it affects. */
    types?: TypeLabel[];
    /** List of functional categories into which the element falls; in other words, the subject matter of the element. */
    categories?: Category[];
    /** List of document attributes. */
    attributes?: Attribute[];
  }

  /** Feedback data for submission. */
  export interface FeedbackDataInput {
    /** The type of feedback. The only permitted value is `element_classification`. */
    feedback_type: string;
    /** Brief information about the input document. */
    document?: ShortDoc;
    /** An optional string identifying the model ID. The only permitted value is `contracts`. */
    model_id?: string;
    /** An optional string identifying the version of the model used. */
    model_version?: string;
    /** The numeric location of the identified element in the document, represented with two integers labeled `begin` and `end`. */
    location: Location;
    /** The text on which to submit feedback. */
    text: string;
    /** The original labeling from the input document, without the submitted feedback. */
    original_labels: OriginalLabelsIn;
    /** The updated labeling from the input document, accounting for the submitted feedback. */
    updated_labels: UpdatedLabelsIn;
  }

  /** Information returned from the `POST /v1/feedback` method. */
  export interface FeedbackDataOutput {
    /** A string identifying the user adding the feedback. The only permitted value is `element_classification`. */
    feedback_type?: string;
    /** Brief information about the input document. */
    document?: ShortDoc;
    /** An optional string identifying the model ID. The only permitted value is `contracts`. */
    model_id?: string;
    /** An optional string identifying the version of the model used. */
    model_version?: string;
    /** The numeric location of the identified element in the document, represented with two integers labeled `begin` and `end`. */
    location?: Location;
    /** The text to which the feedback applies. */
    text?: string;
    /** The original labeling from the input document, without the submitted feedback. */
    original_labels?: OriginalLabelsOut;
    /** The updated labeling from the input document, accounting for the submitted feedback. */
    updated_labels?: UpdatedLabelsOut;
    /** Pagination details, if required by the length of the output. */
    pagination?: Pagination;
  }

  /** The status and message of the deletion request. */
  export interface FeedbackDeleted {
    /** HTTP return code. */
    status?: number;
    /** Status message returned from the service. */
    message?: string;
  }

  /** The results of a successful `GET /v1/feedback` request. */
  export interface FeedbackList {
    /** A list of all feedback for the document. */
    feedback?: GetFeedback[];
  }

  /** Information about the document and the submitted feedback. */
  export interface FeedbackReturn {
    /** The unique ID of the feedback object. */
    feedback_id?: string;
    /** An optional string identifying the person submitting feedback. */
    user_id?: string;
    /** An optional comment from the person submitting the feedback. */
    comment?: string;
    /** Timestamp listing the creation time of the feedback submission. */
    created?: string;
    /** Information returned from the `POST /v1/feedback` method. */
    feedback_data?: FeedbackDataOutput;
  }

  /** The results of a single feedback query. */
  export interface GetFeedback {
    /** A string uniquely identifying the feedback entry. */
    feedback_id?: string;
    /** A timestamp identifying the creation time of the feedback entry. */
    created?: string;
    /** A string containing the user's comment about the feedback entry. */
    comment?: string;
    /** Information returned from the `POST /v1/feedback` method. */
    feedback_data?: FeedbackDataOutput;
  }

  /** The HTML converted from an input document. */
  export interface HTMLReturn {
    /** The number of pages in the input document. */
    num_pages?: string;
    /** The author of the input document, if identified. */
    author?: string;
    /** The publication date of the input document, if identified. */
    publication_date?: string;
    /** The title of the input document, if identified. */
    title?: string;
    /** The HTML version of the input document. */
    html?: string;
  }

  /** A pair of `nature` and `party` objects. The `nature` object identifies the effect of the element on the identified `party`, and the `party` object identifies the affected party. */
  export interface Label {
    /** The identified `nature` of the element. */
    nature: string;
    /** The identified `party` of the element. */
    party: string;
  }

  /** The leading sentences in a section or subsection of the input document. */
  export interface LeadingSentence {
    /** The text of the leading sentence. */
    text?: string;
    /** The numeric location of the identified element in the document, represented with two integers labeled `begin` and `end`. */
    location?: Location;
    /** An array of `location` objects that lists the locations of detected leading sentences. */
    element_locations?: ElementLocations[];
  }

  /** The numeric location of the identified element in the document, represented with two integers labeled `begin` and `end`. */
  export interface Location {
    /** The element's `begin` index. */
    begin: number;
    /** The element's `end` index. */
    end: number;
  }

  /** The original labeling from the input document, without the submitted feedback. */
  export interface OriginalLabelsIn {
    /** Description of the action specified by the element and whom it affects. */
    types: TypeLabel[];
    /** List of functional categories into which the element falls; in other words, the subject matter of the element. */
    categories: Category[];
  }

  /** The original labeling from the input document, without the submitted feedback. */
  export interface OriginalLabelsOut {
    /** Description of the action specified by the element and whom it affects. */
    types?: TypeLabel[];
    /** List of functional categories into which the element falls; in other words, the subject matter of the element. */
    categories?: Category[];
    /** A string identifying the type of modification the feedback entry in the `updated_labels` array. Possible values are `added`, `not_changed`, and `removed`. */
    modification?: string;
  }

  /** Pagination details, if required by the length of the output. */
  export interface Pagination {
    /** A token identifying the current page of results. */
    refresh_cursor?: string;
    /** A token identifying the next page of results. */
    next_cursor?: string;
    /** The URL that returns the current page of results. */
    refresh_url?: string;
    /** The URL that returns the next page of results. */
    next_url?: string;
    /** Reserved for future use. */
    total?: number;
  }

  /** A party and its corresponding role, including address and contact information if identified. */
  export interface Parties {
    /** A string identifying the party. */
    party?: string;
    /** A string that identifies the importance of the party. */
    importance?: string;
    /** A string identifying the party's role. */
    role?: string;
    /** List of the party's address or addresses. */
    addresses?: Address[];
    /** List of the names and roles of contacts identified in the input document. */
    contacts?: Contact[];
  }

  /** Row-level cells, each applicable as a header to other cells in the same row as itself, of the current table. */
  export interface RowHeaders {
    /** A string value in the format `rowHeader-x-y`, where `x` and `y` are the begin and end offsets of this row header cell in the input document. */
    cell_id?: string;
    /** The numeric location of the identified element in the document, represented with two integers labeled `begin` and `end`. */
    location?: Location;
    /** The textual contents of this cell from the input document without associated markup content. */
    text?: string;
    /** If you provide customization input, the normalized version of the cell text according to the customization; otherwise, the same value as `text`. */
    text_normalized?: string;
    /** The `begin` index of this cell's `row` location in the current table. */
    row_index_begin?: number;
    /** The `end` index of this cell's `row` location in the current table. */
    row_index_end?: number;
    /** The `begin` index of this cell's `column` location in the current table. */
    column_index_begin?: number;
    /** The `end` index of this cell's `column` location in the current table. */
    column_index_end?: number;
  }

  /** The table's section title, if identified. */
  export interface SectionTitle {
    /** The text of the section title, if identified. */
    text?: string;
    /** The numeric location of the identified element in the document, represented with two integers labeled `begin` and `end`. */
    location?: Location;
  }

  /** An array containing one object per section or subsection detected in the input document. Sections and subsections are not nested; instead, they are flattened out and can be placed back in order by using the `begin` and `end` values of the element and the `level` value of the section. */
  export interface SectionTitles {
    /** The text of the section title, if identified. */
    text?: string;
    /** The numeric location of the identified element in the document, represented with two integers labeled `begin` and `end`. */
    location?: Location;
    /** An integer indicating the level at which the section is located in the input document. For example, `1` represents a top-level section, `2` represents a subsection within the level `1` section, and so forth. */
    level?: number;
    /** An array of `location` objects that lists the locations of detected section titles. */
    element_locations?: ElementLocations[];
  }

  /** Brief information about the input document. */
  export interface ShortDoc {
    /** The title of the input document, if identified. */
    title?: string;
    /** The MD5 hash of the input document. */
    hash?: string;
  }

  /** The contents of the current table's header. */
  export interface TableHeaders {
    /** String value in the format `tableHeader-x-y` where `x` and `y` are the `begin` and `end` offsets, respectfully, of the cell value in the input document. */
    cell_id?: string;
    /** The location of the table header cell in the current table as defined by its `begin` and `end` offsets, respectfully, in the input document. */
    location?: Object;
    /** The textual contents of the cell from the input document without associated markup content. */
    text?: string;
    /** The `begin` index of this cell's `row` location in the current table. */
    row_index_begin?: number;
    /** The `end` index of this cell's `row` location in the current table. */
    row_index_end?: number;
    /** The `begin` index of this cell's `column` location in the current table. */
    column_index_begin?: number;
    /** The `end` index of this cell's `column` location in the current table. */
    column_index_end?: number;
  }

  /** The analysis of the document's tables. */
  export interface TableReturn {
    /** Information about the parsed input document. */
    document?: DocInfo;
    /** The ID of the model used to extract the table contents. The value for table extraction is `tables`. */
    model_id?: string;
    /** The version of the `tables` model ID. */
    model_version?: string;
    /** Definitions of the tables identified in the input document. */
    tables?: Tables[];
  }

  /** The contents of the tables extracted from a document. */
  export interface Tables {
    /** The numeric location of the identified element in the document, represented with two integers labeled `begin` and `end`. */
    location?: Location;
    /** The textual contents of the current table from the input document without associated markup content. */
    text?: string;
    /** The table's section title, if identified. */
    section_title?: SectionTitle;
    /** An array of table-level cells that apply as headers to all the other cells in the current table. */
    table_headers?: TableHeaders[];
    /** An array of row-level cells, each applicable as a header to other cells in the same row as itself, of the current table. */
    row_headers?: RowHeaders[];
    /** An array of column-level cells, each applicable as a header to other cells in the same column as itself, of the current table. */
    column_headers?: ColumnHeaders[];
    /** An array of cells that are neither table header nor column header nor row header cells, of the current table with corresponding row and column header associations. */
    body_cells?: BodyCells[];
  }

  /** Termination dates identified in the input document. */
  export interface TerminationDates {
    /** The termination date. */
    text?: string;
    /** The confidence level in the identification of the termination date. */
    confidence_level?: string;
    /** The numeric location of the identified element in the document, represented with two integers labeled `begin` and `end`. */
    location?: Location;
  }

  /** Identification of a specific type. */
  export interface TypeLabel {
    /** A pair of `nature` and `party` objects. The `nature` object identifies the effect of the element on the identified `party`, and the `party` object identifies the affected party. */
    label?: Label;
    /** One or more hash values that you can send to IBM to provide feedback or receive support. */
    provenance_ids?: string[];
  }

  /** Element that does not align semantically between two compared documents. */
  export interface UnalignedElement {
    /** The label assigned to the document by the value of the `file_1_label` or `file_2_label` parameters on the `/v1/compare` method. */
    document_label?: string;
    /** The numeric location of the identified element in the document, represented with two integers labeled `begin` and `end`. */
    location?: Location;
    /** The text of the element. */
    text?: string;
    /** Description of the action specified by the element and whom it affects. */
    types?: TypeLabel[];
    /** List of functional categories into which the element falls; in other words, the subject matter of the element. */
    categories?: Category[];
    /** List of document attributes. */
    attributes?: Attribute[];
  }

  /** The updated labeling from the input document, accounting for the submitted feedback. */
  export interface UpdatedLabelsIn {
    /** Description of the action specified by the element and whom it affects. */
    types: TypeLabel[];
    /** List of functional categories into which the element falls; in other words, the subject matter of the element. */
    categories: Category[];
  }

  /** The updated labeling from the input document, accounting for the submitted feedback. */
  export interface UpdatedLabelsOut {
    /** Description of the action specified by the element and whom it affects. */
    types?: TypeLabel[];
    /** List of functional categories into which the element falls; in other words, the subject matter of the element. */
    categories?: Category[];
    /** The type of modification the feedback entry in the `updated_labels` array. Possible values are `added`, `not_changed`, and `removed`. */
    modification?: string;
  }

}

export = CompareComplyV1;<|MERGE_RESOLUTION|>--- conflicted
+++ resolved
@@ -798,7 +798,6 @@
    */
   public listBatches(params?: CompareComplyV1.ListBatchesParams, callback?: CompareComplyV1.Callback<CompareComplyV1.Batches>): NodeJS.ReadableStream | Promise<any> | void {
     const _params = (typeof params === 'function' && !callback) ? {} : extend({}, params);
-<<<<<<< HEAD
     const _callback = (typeof params === 'function' && !callback) ? params : callback;
 
     if (!_callback) {
@@ -808,11 +807,8 @@
         });
       });
     }
-=======
-    const _callback = (typeof params === 'function' && !callback) ? params : (callback) ? callback : () => {/* noop */};
 
     const defaultHeaders = getDefaultHeaders('compare-comply', 'v1', 'listBatches');
->>>>>>> 569b1fca
  
     const parameters = {
       options: {
