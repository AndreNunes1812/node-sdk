--- conflicted
+++ resolved
@@ -1,7 +1,5 @@
-<<<<<<< HEAD
-=======
 /**
- * Copyright 2017 IBM All Rights Reserved.
+ * Copyright 2017, 2018, 2019 IBM All Rights Reserved.
  *
  * Licensed under the Apache License, Version 2.0 (the "License");
  * you may not use this file except in compliance with the License.
@@ -16,11 +14,6 @@
  * limitations under the License.
  */
 
-import { getMissingParams } from 'ibm-cloud-sdk-core';
-import isStream = require('isstream');
-import omit = require('object.omit');
-import toCSV = require('../lib/json-training-to-csv');
->>>>>>> f4e0a7ee
 import GeneratedNaturalLanguageClassifierV1 = require('./v1-generated');
 
 class NaturalLanguageClassifierV1 extends GeneratedNaturalLanguageClassifierV1 {
