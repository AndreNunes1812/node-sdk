--- conflicted
+++ resolved
@@ -190,11 +190,7 @@
    * (`ja`), Korean (`ko`), Brazilian Portuguese (`pt`), and Spanish (`es`).
    * @param {NodeJS.ReadableStream|FileObject|Buffer} params.training_data - Training data in CSV format. Each text
    * value must have at least one class. The data can include up to 3,000 classes and 20,000 records. For details, see
-<<<<<<< HEAD
-   * [Data preparation](https://console.bluemix.net/docs/services/natural-language-classifier/using-your-data.html).
-=======
    * [Data preparation](https://cloud.ibm.com/docs/services/natural-language-classifier/using-your-data.html).
->>>>>>> f007a195
    * @param {string} [params.metadata_filename] - The filename for training_metadata.
    * @param {string} [params.training_data_filename] - The filename for training_data.
    * @param {Object} [params.headers] - Custom request headers
@@ -442,11 +438,7 @@
   export interface CreateClassifierParams {
     /** Metadata in JSON format. The metadata identifies the language of the data, and an optional name to identify the classifier. Specify the language with the 2-letter primary language code as assigned in ISO standard 639. Supported languages are English (`en`), Arabic (`ar`), French (`fr`), German, (`de`), Italian (`it`), Japanese (`ja`), Korean (`ko`), Brazilian Portuguese (`pt`), and Spanish (`es`). */
     metadata: NodeJS.ReadableStream|FileObject|Buffer;
-<<<<<<< HEAD
-    /** Training data in CSV format. Each text value must have at least one class. The data can include up to 3,000 classes and 20,000 records. For details, see [Data preparation](https://console.bluemix.net/docs/services/natural-language-classifier/using-your-data.html). */
-=======
     /** Training data in CSV format. Each text value must have at least one class. The data can include up to 3,000 classes and 20,000 records. For details, see [Data preparation](https://cloud.ibm.com/docs/services/natural-language-classifier/using-your-data.html). */
->>>>>>> f007a195
     training_data: NodeJS.ReadableStream|FileObject|Buffer;
     /** The filename for training_metadata. */
     metadata_filename?: string;
