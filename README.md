--- conflicted
+++ resolved
@@ -281,14 +281,8 @@
 ```
 
 ### Assistant v2
-<<<<<<< HEAD
-> Watson Assistant v2 API is released in beta. For details, see the ["Introducing Watson Assistant"](https://www.ibm.com/blogs/watson/2018/03/the-future-of-watson-conversation-watson-assistant/) blog post.
-
-Use the [Assistant][assistant] service to determine the intent of a message.
-=======
 
 Use the [Assistant][conversation] service to determine the intent of a message.
->>>>>>> ab4c1cb5
 
 Note: You must first create a workspace via IBM Cloud. See [the documentation](https://console.bluemix.net/docs/services/conversation/index.html#about) for details.
 
