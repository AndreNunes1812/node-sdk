# Watson APIs Node.js SDK

[![Build Status](https://secure.travis-ci.org/watson-developer-cloud/node-sdk.svg)](http://travis-ci.org/watson-developer-cloud/node-sdk)
[![Slack](https://wdc-slack-inviter.mybluemix.net/badge.svg)](https://wdc-slack-inviter.mybluemix.net)
[![npm-version](https://img.shields.io/npm/v/watson-developer-cloud.svg)](https://www.npmjs.com/package/watson-developer-cloud)
[![npm-downloads](https://img.shields.io/npm/dm/watson-developer-cloud.svg)](https://www.npmjs.com/package/watson-developer-cloud)

Node.js client library to use the Watson APIs.

<details>
  <summary>Table of Contents</summary>

  * [Installation](#installation)
  * [Getting the Service Credentials](#getting-the-service-credentials)
  * [Usage](#usage)
  * [Client-side usage](#client-side-usage)
  * [Data collection opt-out](#data-collection-opt-out)
  * [Questions](#questions)
  * [Examples](#examples)
  * [IBM Watson Services](#ibm-watson-services)
    * [Authorization](#authorization)
<<<<<<< HEAD
    * [Assistant] (#assistant)
=======
    * [Assistant]
>>>>>>> cfcf2229
    * [Discovery](#discovery)
    * [Language Translator](#language-translator)
    * [Natural Language Classifier](#natural-language-classifier)
    * [Natural Language Understanding](#natural-language-understanding)
    * [Personality Insights](#personality-insights)
    * [Speech to Text](#speech-to-text)
    * [Text to Speech](#text-to-speech)
    * [Tone Analyzer](#tone-analyzer)
    * [Visual Recognition](#visual-recognition)
  * [Composing Services](#composing-services)
  * [Debug](#debug)
  * [Tests](#tests)
  * [License](#license)
  * [Contributing](#contributing)

</details>

## Installation

```sh
npm install watson-developer-cloud
```

## Getting the service credentials

You will need the `username`, `password`, and `url` (`api_key` for Visual Recognition) for each service. Service credentials are different from your IBM Cloud account username and password.

To get your service credentials, follow these steps:

1.  Log in to IBM Cloud at https://console.bluemix.net/catalog/?category=watson.
1.  In the IBM Cloud **Catalog**, select the service you want to use.
1.  Type a unique name for the service instance in the **Service name** field. For example, type `my-service-name`. Leave the default values for the other options.
1.  Click **Create**.
1.  From the service dashboard, click **Service credentials**.
1.  Click **View credentials** under **Actions**.
1.  Copy `username`, `password` (or `api_key` for Visual Recognition), and `url`.

## Usage

The examples below assume that you already have service credentials. If not,
you will have to create a service in [IBM Cloud][ibm_cloud].

If you are running your application in IBM Cloud, you don't need to specify the
credentials; the library will get them for you by looking at the `VCAP_SERVICES` environment variable.

Credentials are checked for in the following order:

1. Hard-coded or programatic credentials passed to the service constructor

2. `SERVICE_NAME_USERNAME` and `SERVICE_NAME_PASSWORD` environment properties (or `SERVICE_NAME_API_KEY` when appropriate) and, optionally, `SERVICE_NAME_URL`

3. IBM-Cloud-supplied credentials (via the `VCAP_SERVICES` JSON-encoded environment property)

### Client-side usage

See the `examples/` folder for [Browserify](http://browserify.org/) and [Webpack](http://webpack.github.io/) client-side SDK examples (with server-side generation of auth tokens.)

Note: not all services currently support CORS, and therefore not all services can be used client-side.
Of those that do, most require an auth token to be generated server-side via the [Authorization Service](#authorization).

### Data collection opt-out

By default, [all requests are logged](https://console.bluemix.net/docs/services/watson/getting-started-logging.html). This can be disabled of by setting the `X-Watson-Learning-Opt-Out` header when creating the service instance:

```js
var myInstance = new watson.WhateverServiceV1({
  /* username, password, version, url, etc... */
  headers: {
    "X-Watson-Learning-Opt-Out": true
  }
});
```

## Documentation

You can find links to the documentation at https://console.bluemix.net/developer/watson/documentation. Find the service that you're interested in, click **API reference**, and then select the **Node** tab.

There are also auto-generated JSDocs available at http://watson-developer-cloud.github.io/node-sdk/master/


## Questions

If you are having difficulties using the APIs or have a question about the Watson services, please ask a question at [dW Answers](https://developer.ibm.com/answers/questions/ask/?topics=watson) or [Stack Overflow](http://stackoverflow.com/questions/ask?tags=ibm-watson-cognitive).

## Examples

The [examples][examples] folder has basic and advanced examples.

### Authorization

The Authorization service can generate auth tokens for situations where providing the service username/password is undesirable.

Tokens are valid for 1 hour and may be sent using the `X-Watson-Authorization-Token` header or the `watson-token` query param.

Note that the token is supplied URL-encoded, and will not be accepted if it is double-encoded in a querystring.

```javascript
var watson = require('watson-developer-cloud');

var authorization = new watson.AuthorizationV1({
  username: '<Text to Speech username>',
  password: '<Text to Speech password>',
  url: 'https://stream.watsonplatform.net/authorization/api', // Speech tokens
});

authorization.getToken({
  url: 'https://stream.watsonplatform.net/text-to-speech/api'
},
function (err, token) {
  if (!token) {
    console.log('error:', err);
  } else {
    // Use your token here
  }
});
```

### Assistant

<<<<<<< HEAD
Use the [Assistant][assistant] service to determine the intent of a message.
=======
Use the [Assistant][conversation] service to determine the intent of a message.
>>>>>>> cfcf2229

Note: you must first create a workspace via Bluemix. See [the documentation](https://console.bluemix.net/docs/services/assistant/index.html#about) for details.

```js
var AssistantV1 = require('watson-developer-cloud/assistant/v1');

var assistant = new AssistantV1({
  username: '<username>',
  password: '<password>',
  url: 'https://gateway.watsonplatform.net/assistant/api/',
  version: '2018-02-16'
});

assistant.message(
  {
    input: { text: "What's the weather?" },
    workspace_id: '<workspace id>'
  },
  function(err, response) {
    if (err) {
      console.error(err);
    } else {
      console.log(JSON.stringify(response, null, 2));
    }
  }
);
```


### Conversation

This service has been renamed to Assistant.

### Discovery

Use the [Discovery Service][discovery] to search and analyze structured and unstructured data.

```javascript
var DiscoveryV1 = require('watson-developer-cloud/discovery/v1');

var discovery = new DiscoveryV1({
  username: '<username>',
  password: '<password>',
  url: 'https://gateway.watsonplatform.net/discovery/api/',
  version: '2017-09-01'
});

discovery.query(
  {
    environment_id: '<environment_id>',
    collection_id: '<collection_id>',
    query: 'my_query'
  },
  function(err, response) {
    if (err) {
      console.error(err);
    } else {
      console.log(JSON.stringify(response, null, 2));
    }
  }
);
```


### Language Translator

Translate text from one language to another or idenfity a language using the [Language Translator][language_translator] service.

```javascript
var LanguageTranslatorV2 = require('watson-developer-cloud/language-translator/v2');

var languageTranslator = new LanguageTranslatorV2({
  username: '<username>',
  password: '<password>',
  url: 'https://gateway.watsonplatform.net/language-translator/api/'
});

languageTranslator.translate(
  {
    text: 'A sentence must have a verb',
    source: 'en',
    target: 'es'
  },
  function(err, translation) {
    if (err)  {
      console.log('error:', err);
    } else  {
      console.log(JSON.stringify(translation, null, 2));
  }
);

languageTranslator.identify(
  {
    text:
      'The language translator service takes text input and identifies the language used.'
  },
  function(err, language) {
    if (err)  {
      console.log('error:', err);
    } else {
      console.log(JSON.stringify(language, null, 2));
    }
  }
);
```


### Natural Language Classifier

Use [Natural Language Classifier](https://console.bluemix.net/docs/services/natural-language-classifier/getting-started.html) service to create a classifier instance by providing a set of representative strings and a set of one or more correct classes for each as training. Then use the trained classifier to classify your new question for best matching answers or to retrieve next actions for your application.

```javascript
var NaturalLanguageClassifierV1 = require('watson-developer-cloud/natural-language-classifier/v1');

var classifier = new NaturalLanguageClassifierV1({
  username: '<username>',
  password: '<password>',
  url: 'https://gateway.watsonplatform.net/natural-language-classifier/api/'
});

classifier.classify(
  {
    text: 'Is it sunny?',
    classifier_id: '<classifier-id>'
  },
  function(err, response) {
    if (err) {
      console.log('error:', err);
    } else {
      console.log(JSON.stringify(response, null, 2));
    }
  }
);
```

See this [example](https://github.com/watson-developer-cloud/node-sdk/blob/master/examples/natural_language_classifier.v1.js) to learn how to create a classifier.


### Natural Language Understanding

Use Natural Language Understanding is a collection of natural language processing APIs that help you understand sentiment,
 keywords, entities, high-level concepts and more.

```javascript
var fs = require('fs');
var NaturalLanguageUnderstandingV1 = require('watson-developer-cloud/natural-language-understanding/v1.js');

var nlu = new NaturalLanguageUnderstandingV1({
  username: '<username>',
  password: '<password>',
  version: '2017-02-27',
  url: 'https://gateway.watsonplatform.net/natural-language-understanding/api/'
});

nlu.analyze(
  {
    html: file_data, // Buffer or String
    features: {
      concepts: {},
      keywords: {}
    }
  },
  function(err, response) {
    if (err) {
      console.log('error:', err);
    } else {
      console.log(JSON.stringify(response, null, 2));
    }
  }
);
```


### Personality Insights

Analyze text in English and get a personality profile by using the
[Personality Insights][personality_insights] service.

```javascript
var PersonalityInsightsV3 = require('watson-developer-cloud/personality-insights/v3');

var personalityInsights = new PersonalityInsightsV3({
  username: '<username>',
  password: '<password>',
  version: '2016-10-19',
  url: 'https://gateway.watsonplatform.net/personality-insights/api/'
});

personalityInsights.profile(
  {
    content: 'Enter more than 100 unique words here...',
    content_type: 'text/plain',
    consumption_preferences: true
  },
  function(err, response) {
    if (err) {
      console.log('error:', err);
    } else {
      console.log(JSON.stringify(response, null, 2));
    }
  }
);
```


### Speech to Text

Use the [Speech to Text][speech_to_text] service to recognize the text from a `.wav` file.

```javascript
var SpeechToTextV1 = require('watson-developer-cloud/speech-to-text/v1');
var fs = require('fs');

var speechToText = new SpeechToTextV1({
  username: '<username>',
  password: '<password>',
  url: 'https://stream.watsonplatform.net/speech-to-text/api/'
});

var params = {
  // From file
  audio: fs.createReadStream('./resources/speech.wav'),
  content_type: 'audio/l16; rate=44100'
};

speechToText.recognize(params, function(err, res) {
  if (err)
    console.log(err);
  else
    console.log(JSON.stringify(res, null, 2));
});

// or streaming
fs.createReadStream('./resources/speech.wav')
  .pipe(speechToText.createRecognizeStream({ content_type: 'audio/l16; rate=44100' }))
  .pipe(fs.createWriteStream('./transcription.txt'));
```


### Text to Speech

Use the [Text to Speech][text_to_speech] service to synthesize text into a .wav file.

```js
var TextToSpeechV1 = require('watson-developer-cloud/text-to-speech/v1');
var fs = require('fs');

var textToSpeech = new TextToSpeechV1({
  username: '<username>',
  password: '<password>',
  url: 'https://stream.watsonplatform.net/text-to-speech/api/'
});

var params = {
  text: 'Hello from IBM Watson',
  voice: 'en-US_AllisonVoice', // Optional voice
  accept: 'audio/wav'
};

// Synthesize speech, correct the wav header, then save to disk
// (wav header requires a file length, but this is unknown until after the header is already generated and sent)
textToSpeech
  .synthesize(params, function(err, audio) {
    if (err) {
      console.log(err);
      return;
    }
    textToSpeech.repairWavHeader(audio);
    fs.writeFileSync('audio.wav', audio);
    console.log('audio.wav written with a corrected wav header');
});
```

### Tone Analyzer

Use the [Tone Analyzer][tone_analyzer] service to analyze the
emotion, writing and social tones of a text.

```js
var ToneAnalyzerV3 = require('watson-developer-cloud/tone-analyzer/v3');

var toneAnalyzer = new ToneAnalyzerV3({
  username: '<username>',
  password: '<password>',
  version: '2016-05-19',
  url: 'https://gateway.watsonplatform.net/tone-analyzer/api/'
});

toneAnalyzer.tone(
  {
    tone_input: 'Greetings from Watson Developer Cloud!',
    content_type: 'text/plain'
  },
  function(err, tone) {
    if (err) {
      console.log(err);
    } else {
      console.log(JSON.stringify(tone, null, 2));
    }
  }
);
```


### Visual Recognition

Use the [Visual Recognition][visual_recognition] service to recognize the
following picture.

<img src="https://visual-recognition-demo.ng.bluemix.net/images/samples/5.jpg" />

```js
var VisualRecognitionV3 = require('watson-developer-cloud/visual-recognition/v3');
var fs = require('fs');

var visualRecognition = new VisualRecognitionV3({
  api_key: '<api_key>',
  version: '2016-05-20'
});

var params = {
  images_file: fs.createReadStream('./resources/car.png')
};

visualRecognition.classify(params, function(err, res) {
  if (err) {
    console.log(err);
  } else {
    console.log(JSON.stringify(res, null, 2));
  }
});
```


## Composing services

### Integration of Tone Analyzer with Conversation
Sample code for [integrating Tone Analyzer and Conversation][conversation_tone_analyzer_example] is provided in the [examples directory][examples].

## Unauthenticated requests
By default, the library tries to use Basic Auth and will ask for `api_key` or `username` and `password` and send an `Authorization: Basic XXXXXXX`. You can avoid this by using:

`use_unauthenticated`.

```javascript
var watson = require('watson-developer-cloud');

var assistant = new watson.AssistantV1({
  use_unauthenticated: true
});
```

## Debug

This library relies on the `request` npm module writted by
[request][request_github] to call the Watson Services. To debug the apps, add
'request' to the `NODE_DEBUG` environment variable:

```sh
$ NODE_DEBUG='request' node app.js
```
where `app.js` is your Node.js file.

## Tests
Running all the tests:
```sh
$ npm test
```

Running a specific test:
```sh
$ mocha -g '<test name>'
```

## Open Source @ IBM
[Find more open source projects on the IBM Github Page.](http://ibm.github.io/)

## License

This library is licensed under Apache 2.0. Full license text is available in
[COPYING][license].

## Contributing

See [CONTRIBUTING](https://github.com/watson-developer-cloud/node-sdk/blob/master/.github/CONTRIBUTING.md).

<<<<<<< HEAD
[assistant]: https://www.ibm.com/watson/services/assistant/
=======
[assistant]: https://www.ibm.com/watson/services/conversation/
>>>>>>> cfcf2229
[conversation]: https://www.ibm.com/watson/services/conversation/
[discovery]: https://www.ibm.com/watson/services/discovery/
[personality_insights]: https://www.ibm.com/watson/services/personality-insights/
[visual_recognition]: https://www.ibm.com/watson/services/visual-recognition/
[tone_analyzer]: https://www.ibm.com/watson/services/tone-analyzer/
[text_to_speech]: https://www.ibm.com/watson/services/text-to-speech/
[speech_to_text]: https://www.ibm.com/watson/services/speech-to-text/
[language_translator]: https://www.ibm.com/watson/services/language-translator/

[ibm_cloud]: https://console.bluemix.net
[npm_link]: https://www.npmjs.com/package/watson-developer-cloud
[request_github]: https://github.com/request/request
[dialog_migration]: https://console.bluemix.net/docs/services/conversation/index.html

[examples]: https://github.com/watson-developer-cloud/node-sdk/tree/master/examples
[document_conversion_integration_example]: https://github.com/watson-developer-cloud/node-sdk/tree/master/examples/document_conversion_integration.v1.js
[conversation_tone_analyzer_example]: https://github.com/watson-developer-cloud/node-sdk/tree/master/examples/conversation_tone_analyzer_integration

[license]: http://www.apache.org/licenses/LICENSE-2.0<|MERGE_RESOLUTION|>--- conflicted
+++ resolved
@@ -19,11 +19,7 @@
   * [Examples](#examples)
   * [IBM Watson Services](#ibm-watson-services)
     * [Authorization](#authorization)
-<<<<<<< HEAD
-    * [Assistant] (#assistant)
-=======
     * [Assistant]
->>>>>>> cfcf2229
     * [Discovery](#discovery)
     * [Language Translator](#language-translator)
     * [Natural Language Classifier](#natural-language-classifier)
@@ -143,11 +139,7 @@
 
 ### Assistant
 
-<<<<<<< HEAD
-Use the [Assistant][assistant] service to determine the intent of a message.
-=======
 Use the [Assistant][conversation] service to determine the intent of a message.
->>>>>>> cfcf2229
 
 Note: you must first create a workspace via Bluemix. See [the documentation](https://console.bluemix.net/docs/services/assistant/index.html#about) for details.
 
@@ -534,11 +526,7 @@
 
 See [CONTRIBUTING](https://github.com/watson-developer-cloud/node-sdk/blob/master/.github/CONTRIBUTING.md).
 
-<<<<<<< HEAD
-[assistant]: https://www.ibm.com/watson/services/assistant/
-=======
 [assistant]: https://www.ibm.com/watson/services/conversation/
->>>>>>> cfcf2229
 [conversation]: https://www.ibm.com/watson/services/conversation/
 [discovery]: https://www.ibm.com/watson/services/discovery/
 [personality_insights]: https://www.ibm.com/watson/services/personality-insights/
