/**
 * Copyright 2018 IBM All Rights Reserved.
 *
 * Licensed under the Apache License, Version 2.0 (the "License");
 * you may not use this file except in compliance with the License.
 * You may obtain a copy of the License at
 *
 *      http://www.apache.org/licenses/LICENSE-2.0
 *
 * Unless required by applicable law or agreed to in writing, software
 * distributed under the License is distributed on an "AS IS" BASIS,
 * WITHOUT WARRANTIES OR CONDITIONS OF ANY KIND, either express or implied.
 * See the License for the specific language governing permissions and
 * limitations under the License.
 */

import * as extend from 'extend';
import { RequestResponse } from 'request';
import { BaseService } from '../lib/base_service';
import { getDefaultHeaders } from '../lib/common';
import { getMissingParams } from '../lib/helper';

/**
 * Analyze various features of text content at scale. Provide text, raw HTML, or a public URL and IBM Watson Natural Language Understanding will give you results for the features you request. The service cleans HTML content before analysis by default, so the results can ignore most advertisements and other unwanted content.  You can create [custom models](/docs/services/natural-language-understanding/customizing.html) with Watson Knowledge Studio to detect custom entities and relations in Natural Language Understanding.
 */

class NaturalLanguageUnderstandingV1 extends BaseService {

  static URL: string = 'https://gateway.watsonplatform.net/natural-language-understanding/api';
  name: string; // set by prototype to 'natural-language-understanding'
  serviceVersion: string; // set by prototype to 'v1'

  /**
   * Construct a NaturalLanguageUnderstandingV1 object.
   *
   * @param {Object} options - Options for the service.
   * @param {string} options.version - The API version date to use with the service, in "YYYY-MM-DD" format. Whenever the API is changed in a backwards incompatible way, a new minor version of the API is released. The service uses the API version for the date you specify, or the most recent version before that date. Note that you should not programmatically specify the current date at runtime, in case the API has been updated since your application's release. Instead, specify a version date that is compatible with your application, and don't change it until your application is ready for a later version.
   * @param {string} [options.url] - The base url to use when contacting the service (e.g. 'https://gateway.watsonplatform.net/natural-language-understanding/api'). The base url may differ between Bluemix regions.
   * @param {string} [options.username] - The username used to authenticate with the service. Username and password credentials are only required to run your application locally or outside of Bluemix. When running on Bluemix, the credentials will be automatically loaded from the `VCAP_SERVICES` environment variable.
   * @param {string} [options.password] - The password used to authenticate with the service. Username and password credentials are only required to run your application locally or outside of Bluemix. When running on Bluemix, the credentials will be automatically loaded from the `VCAP_SERVICES` environment variable.
   * @param {string} [options.iam_access_token] - An IAM access token fully managed by the application. Responsibility falls on the application to refresh the token, either before it expires or reactively upon receiving a 401 from the service, as any requests made with an expired token will fail.
   * @param {string} [options.iam_apikey] - An API key that can be used to request IAM tokens. If this API key is provided, the SDK will manage the token and handle the refreshing.
   * @param {string} [options.iam_url] - An optional URL for the IAM service API. Defaults to 'https://iam.bluemix.net/identity/token'.
   * @param {boolean} [options.use_unauthenticated] - Set to `true` to avoid including an authorization header. This option may be useful for requests that are proxied.
   * @param {Object} [options.headers] - Default headers that shall be included with every request to the service.
   * @param {boolean} [options.headers.X-Watson-Learning-Opt-Out] - Set to `true` to opt-out of data collection. By default, all IBM Watson services log requests and their results. Logging is done only to improve the services for future users. The logged data is not shared or made public. If you are concerned with protecting the privacy of users' personal information or otherwise do not want your requests to be logged, you can opt out of logging.
   * @constructor
   * @returns {NaturalLanguageUnderstandingV1}
   * @throws {Error}
   */
  constructor(options: NaturalLanguageUnderstandingV1.Options) {
    super(options);
    // check if 'version' was provided
    if (typeof this._options.version === 'undefined') {
      throw new Error('Argument error: version was not specified');
    }
    this._options.qs.version = options.version;
  }

  /*************************
   * analyze
   ************************/

  /**
   * Analyze text.
   *
   * Analyzes text, HTML, or a public webpage for the following features:
   * - Categories
   * - Concepts
   * - Emotion
   * - Entities
   * - Keywords
   * - Metadata
   * - Relations
   * - Semantic roles
   * - Sentiment.
   *
   * @param {Object} params - The parameters to send to the service.
   * @param {Features} params.features - Analysis features and options.
   * @param {string} [params.text] - The plain text to analyze. One of the `text`, `html`, or `url` parameters is
   * required.
   * @param {string} [params.html] - The HTML file to analyze. One of the `text`, `html`, or `url` parameters is
   * required.
   * @param {string} [params.url] - The webpage to analyze. One of the `text`, `html`, or `url` parameters is required.
   * @param {boolean} [params.clean] - Set this to `false` to disable webpage cleaning. To learn more about webpage
   * cleaning, see the [Analyzing
   * webpages](https://cloud.ibm.com/docs/services/natural-language-understanding/analyzing-webpages.html)
   * documentation.
   * @param {string} [params.xpath] - An [XPath
   * query](https://cloud.ibm.com/docs/services/natural-language-understanding/analyzing-webpages.html#xpath) to perform
   * on `html` or `url` input. Results of the query will be appended to the cleaned webpage text before it is analyzed.
   * To analyze only the results of the XPath query, set the `clean` parameter to `false`.
   * @param {boolean} [params.fallback_to_raw] - Whether to use raw HTML content if text cleaning fails.
   * @param {boolean} [params.return_analyzed_text] - Whether or not to return the analyzed text.
   * @param {string} [params.language] - ISO 639-1 code that specifies the language of your text. This overrides
   * automatic language detection. Language support differs depending on the features you include in your analysis. See
   * [Language support](https://www.bluemix.net/docs/services/natural-language-understanding/language-support.html) for
   * more information.
   * @param {number} [params.limit_text_characters] - Sets the maximum number of characters that are processed by the
   * service.
   * @param {Object} [params.headers] - Custom request headers
   * @param {Function} [callback] - The callback that handles the response.
   * @returns {NodeJS.ReadableStream|void}
   */
  public analyze(params: NaturalLanguageUnderstandingV1.AnalyzeParams, callback?: NaturalLanguageUnderstandingV1.Callback<NaturalLanguageUnderstandingV1.AnalysisResults>): NodeJS.ReadableStream | Promise<any> | void {
    const _params = extend({}, params);
    const _callback = callback;
    const requiredParams = ['features'];

    if (!_callback) {
      return new Promise((resolve, reject) => {
        this.analyze(params, (err, bod, res) => {
          err ? reject(err) : _params.return_response ? resolve(res) : resolve(bod);
        });
      });
    }

    const missingParams = getMissingParams(_params, requiredParams);
    if (missingParams) {
      return _callback(missingParams);
    }

    const body = {
      'features': _params.features,
      'text': _params.text,
      'html': _params.html,
      'url': _params.url,
      'clean': _params.clean,
      'xpath': _params.xpath,
      'fallback_to_raw': _params.fallback_to_raw,
      'return_analyzed_text': _params.return_analyzed_text,
      'language': _params.language,
      'limit_text_characters': _params.limit_text_characters
    };

    const defaultHeaders = getDefaultHeaders('natural-language-understanding', 'v1', 'analyze');
 
    const parameters = {
      options: {
        url: '/v1/analyze',
        method: 'POST',
        json: true,
        body,
      },
      defaultOptions: extend(true, {}, this._options, {
        headers: extend(true, defaultHeaders, {
          'Accept': 'application/json',
          'Content-Type': 'application/json',
        }, _params.headers),
      }),
    };

    return this.createRequest(parameters, _callback);
  };

  /*************************
   * manageModels
   ************************/

  /**
   * Delete model.
   *
   * Deletes a custom model.
   *
   * @param {Object} params - The parameters to send to the service.
   * @param {string} params.model_id - Model ID of the model to delete.
   * @param {Object} [params.headers] - Custom request headers
   * @param {Function} [callback] - The callback that handles the response.
   * @returns {NodeJS.ReadableStream|void}
   */
  public deleteModel(params: NaturalLanguageUnderstandingV1.DeleteModelParams, callback?: NaturalLanguageUnderstandingV1.Callback<NaturalLanguageUnderstandingV1.InlineResponse200>): NodeJS.ReadableStream | Promise<any> | void {
    const _params = extend({}, params);
    const _callback = callback;
    const requiredParams = ['model_id'];

    if (!_callback) {
      return new Promise((resolve, reject) => {
        this.deleteModel(params, (err, bod, res) => {
          err ? reject(err) : _params.return_response ? resolve(res) : resolve(bod);
        });
      });
    }

    const missingParams = getMissingParams(_params, requiredParams);
    if (missingParams) {
      return _callback(missingParams);
    }

    const path = {
      'model_id': _params.model_id
    };

    const defaultHeaders = getDefaultHeaders('natural-language-understanding', 'v1', 'deleteModel');
 
    const parameters = {
      options: {
        url: '/v1/models/{model_id}',
        method: 'DELETE',
        path,
      },
      defaultOptions: extend(true, {}, this._options, {
        headers: extend(true, defaultHeaders, {
          'Accept': 'application/json',
          'Content-Type': 'application/json',
        }, _params.headers),
      }),
    };

    return this.createRequest(parameters, _callback);
  };

  /**
   * List models.
   *
   * Lists Watson Knowledge Studio [custom
   * models](https://cloud.ibm.com/docs/services/natural-language-understanding/customizing.html) that are deployed to
   * your Natural Language Understanding service.
   *
   * @param {Object} [params] - The parameters to send to the service.
   * @param {Object} [params.headers] - Custom request headers
   * @param {Function} [callback] - The callback that handles the response.
   * @returns {NodeJS.ReadableStream|void}
   */
  public listModels(params?: NaturalLanguageUnderstandingV1.ListModelsParams, callback?: NaturalLanguageUnderstandingV1.Callback<NaturalLanguageUnderstandingV1.ListModelsResults>): NodeJS.ReadableStream | Promise<any> | void {
    const _params = (typeof params === 'function' && !callback) ? {} : extend({}, params);
<<<<<<< HEAD
    const _callback = (typeof params === 'function' && !callback) ? params : callback;

    if (!_callback) {
      return new Promise((resolve, reject) => {
        this.listModels(params, (err, bod, res) => {
          err ? reject(err) : _params.return_response ? resolve(res) : resolve(bod);
        });
      });
    }
=======
    const _callback = (typeof params === 'function' && !callback) ? params : (callback) ? callback : () => {/* noop */};

    const defaultHeaders = getDefaultHeaders('natural-language-understanding', 'v1', 'listModels');
>>>>>>> 569b1fca
 
    const parameters = {
      options: {
        url: '/v1/models',
        method: 'GET',
      },
      defaultOptions: extend(true, {}, this._options, {
        headers: extend(true, defaultHeaders, {
          'Accept': 'application/json',
          'Content-Type': 'application/json',
        }, _params.headers),
      }),
    };

    return this.createRequest(parameters, _callback);
  };

}

NaturalLanguageUnderstandingV1.prototype.name = 'natural-language-understanding';
NaturalLanguageUnderstandingV1.prototype.serviceVersion = 'v1';

/*************************
 * interfaces
 ************************/

namespace NaturalLanguageUnderstandingV1 {

  /** Options for the `NaturalLanguageUnderstandingV1` constructor. */
  export type Options = {
    version: string;
    url?: string;
    iam_access_token?: string;
    iam_apikey?: string;
    iam_url?: string;
    username?: string;
    password?: string;
    use_unauthenticated?: boolean;
    headers?: object;
  }

  /** The callback for a service request. */
  export type Callback<T> = (error: any, body?: T, response?: RequestResponse) => void;

  /** The body of a service request that returns no response data. */
  export interface Empty { }

  /*************************
   * request interfaces
   ************************/

  /** Parameters for the `analyze` operation. */
  export interface AnalyzeParams {
    /** Analysis features and options. */
    features: Features;
    /** The plain text to analyze. One of the `text`, `html`, or `url` parameters is required. */
    text?: string;
    /** The HTML file to analyze. One of the `text`, `html`, or `url` parameters is required. */
    html?: string;
    /** The webpage to analyze. One of the `text`, `html`, or `url` parameters is required. */
    url?: string;
    /** Set this to `false` to disable webpage cleaning. To learn more about webpage cleaning, see the [Analyzing webpages](/docs/services/natural-language-understanding/analyzing-webpages.html) documentation. */
    clean?: boolean;
    /** An [XPath query](/docs/services/natural-language-understanding/analyzing-webpages.html#xpath) to perform on `html` or `url` input. Results of the query will be appended to the cleaned webpage text before it is analyzed. To analyze only the results of the XPath query, set the `clean` parameter to `false`. */
    xpath?: string;
    /** Whether to use raw HTML content if text cleaning fails. */
    fallback_to_raw?: boolean;
    /** Whether or not to return the analyzed text. */
    return_analyzed_text?: boolean;
    /** ISO 639-1 code that specifies the language of your text. This overrides automatic language detection. Language support differs depending on the features you include in your analysis. See [Language support](https://www.bluemix.net/docs/services/natural-language-understanding/language-support.html) for more information. */
    language?: string;
    /** Sets the maximum number of characters that are processed by the service. */
    limit_text_characters?: number;
    headers?: Object;
    return_response?: boolean;
  }

  /** Parameters for the `deleteModel` operation. */
  export interface DeleteModelParams {
    /** Model ID of the model to delete. */
    model_id: string;
    headers?: Object;
    return_response?: boolean;
  }

  /** Parameters for the `listModels` operation. */
  export interface ListModelsParams {
    headers?: Object;
    return_response?: boolean;
  }

  /*************************
   * model interfaces
   ************************/

  /** Results of the analysis, organized by feature. */
  export interface AnalysisResults {
    /** Language used to analyze the text. */
    language?: string;
    /** Text that was used in the analysis. */
    analyzed_text?: string;
    /** URL of the webpage that was analyzed. */
    retrieved_url?: string;
    /** Usage information. */
    usage?: Usage;
    /** The general concepts referenced or alluded to in the analyzed text. */
    concepts?: ConceptsResult[];
    /** The entities detected in the analyzed text. */
    entities?: EntitiesResult[];
    /** The keywords from the analyzed text. */
    keywords?: KeywordsResult[];
    /** The categories that the service assigned to the analyzed text. */
    categories?: CategoriesResult[];
    /** The detected anger, disgust, fear, joy, or sadness that is conveyed by the content. Emotion information can be returned for detected entities, keywords, or user-specified target phrases found in the text. */
    emotion?: EmotionResult;
    /** The authors, publication date, title, prominent page image, and RSS/ATOM feeds of the webpage. Supports URL and HTML input types. */
    metadata?: MetadataResult;
    /** The relationships between entities in the content. */
    relations?: RelationsResult[];
    /** Sentences parsed into `subject`, `action`, and `object` form. */
    semantic_roles?: SemanticRolesResult[];
    /** The sentiment of the content. */
    sentiment?: SentimentResult;
  }

  /** The author of the analyzed content. */
  export interface Author {
    /** Name of the author. */
    name?: string;
  }

  /** Returns a five-level taxonomy of the content. The top three categories are returned. Supported languages: Arabic, English, French, German, Italian, Japanese, Korean, Portuguese, Spanish. */
  export interface CategoriesOptions {
    /** Maximum number of categories to return. */
    limit?: number;
  }

  /** A categorization of the analyzed text. */
  export interface CategoriesResult {
    /** The path to the category through the 5-level taxonomy hierarchy. For the complete list of categories, see the [Categories hierarchy](/docs/services/natural-language-understanding/categories.html#categories-hierarchy) documentation. */
    label?: string;
    /** Confidence score for the category classification. Higher values indicate greater confidence. */
    score?: number;
  }

  /** Returns high-level concepts in the content. For example, a research paper about deep learning might return the concept, "Artificial Intelligence" although the term is not mentioned. Supported languages: English, French, German, Italian, Japanese, Korean, Portuguese, Spanish. */
  export interface ConceptsOptions {
    /** Maximum number of concepts to return. */
    limit?: number;
  }

  /** The general concepts referenced or alluded to in the analyzed text. */
  export interface ConceptsResult {
    /** Name of the concept. */
    text?: string;
    /** Relevance score between 0 and 1. Higher scores indicate greater relevance. */
    relevance?: number;
    /** Link to the corresponding DBpedia resource. */
    dbpedia_resource?: string;
  }

  /** Delete model results. */
  export interface InlineResponse200 {
    /** model_id of the deleted model. */
    deleted?: string;
  }

  /** Disambiguation information for the entity. */
  export interface DisambiguationResult {
    /** Common entity name. */
    name?: string;
    /** Link to the corresponding DBpedia resource. */
    dbpedia_resource?: string;
    /** Entity subtype information. */
    subtype?: string[];
  }

  /** Emotion results for the document as a whole. */
  export interface DocumentEmotionResults {
    /** Emotion results for the document as a whole. */
    emotion?: EmotionScores;
  }

  /** DocumentSentimentResults. */
  export interface DocumentSentimentResults {
    /** Indicates whether the sentiment is positive, neutral, or negative. */
    label?: string;
    /** Sentiment score from -1 (negative) to 1 (positive). */
    score?: number;
  }

  /** Detects anger, disgust, fear, joy, or sadness that is conveyed in the content or by the context around target phrases specified in the targets parameter. You can analyze emotion for detected entities with `entities.emotion` and for keywords with `keywords.emotion`. Supported languages: English. */
  export interface EmotionOptions {
    /** Set this to `false` to hide document-level emotion results. */
    document?: boolean;
    /** Emotion results will be returned for each target string that is found in the document. */
    targets?: string[];
  }

  /** The detected anger, disgust, fear, joy, or sadness that is conveyed by the content. Emotion information can be returned for detected entities, keywords, or user-specified target phrases found in the text. */
  export interface EmotionResult {
    /** Emotion results for the document as a whole. */
    document?: DocumentEmotionResults;
    /** Emotion results for specified targets. */
    targets?: TargetedEmotionResults[];
  }

  /** EmotionScores. */
  export interface EmotionScores {
    /** Anger score from 0 to 1. A higher score means that the text is more likely to convey anger. */
    anger?: number;
    /** Disgust score from 0 to 1. A higher score means that the text is more likely to convey disgust. */
    disgust?: number;
    /** Fear score from 0 to 1. A higher score means that the text is more likely to convey fear. */
    fear?: number;
    /** Joy score from 0 to 1. A higher score means that the text is more likely to convey joy. */
    joy?: number;
    /** Sadness score from 0 to 1. A higher score means that the text is more likely to convey sadness. */
    sadness?: number;
  }

  /** Identifies people, cities, organizations, and other entities in the content. See [Entity types and subtypes](https://cloud.ibm.com/docs/services/natural-language-understanding/entity-types.html). Supported languages: English, French, German, Italian, Japanese, Korean, Portuguese, Russian, Spanish, Swedish. Arabic, Chinese, and Dutch are supported only through custom models. */
  export interface EntitiesOptions {
    /** Maximum number of entities to return. */
    limit?: number;
    /** Set this to `true` to return locations of entity mentions. */
    mentions?: boolean;
    /** Enter a [custom model](https://cloud.ibm.com/docs/services/natural-language-understanding/customizing.html) ID to override the standard entity detection model. */
    model?: string;
    /** Set this to `true` to return sentiment information for detected entities. */
    sentiment?: boolean;
    /** Set this to `true` to analyze emotion for detected keywords. */
    emotion?: boolean;
  }

  /** The important people, places, geopolitical entities and other types of entities in your content. */
  export interface EntitiesResult {
    /** Entity type. */
    type?: string;
    /** The name of the entity. */
    text?: string;
    /** Relevance score from 0 to 1. Higher values indicate greater relevance. */
    relevance?: number;
    /** Entity mentions and locations. */
    mentions?: EntityMention[];
    /** How many times the entity was mentioned in the text. */
    count?: number;
    /** Emotion analysis results for the entity, enabled with the `emotion` option. */
    emotion?: EmotionScores;
    /** Sentiment analysis results for the entity, enabled with the `sentiment` option. */
    sentiment?: FeatureSentimentResults;
    /** Disambiguation information for the entity. */
    disambiguation?: DisambiguationResult;
  }

  /** EntityMention. */
  export interface EntityMention {
    /** Entity mention text. */
    text?: string;
    /** Character offsets indicating the beginning and end of the mention in the analyzed text. */
    location?: number[];
  }

  /** FeatureSentimentResults. */
  export interface FeatureSentimentResults {
    /** Sentiment score from -1 (negative) to 1 (positive). */
    score?: number;
  }

  /** Analysis features and options. */
  export interface Features {
    /** Returns high-level concepts in the content. For example, a research paper about deep learning might return the concept, "Artificial Intelligence" although the term is not mentioned. Supported languages: English, French, German, Italian, Japanese, Korean, Portuguese, Spanish. */
    concepts?: ConceptsOptions;
    /** Detects anger, disgust, fear, joy, or sadness that is conveyed in the content or by the context around target phrases specified in the targets parameter. You can analyze emotion for detected entities with `entities.emotion` and for keywords with `keywords.emotion`. Supported languages: English. */
    emotion?: EmotionOptions;
    /** Identifies people, cities, organizations, and other entities in the content. See [Entity types and subtypes](https://cloud.ibm.com/docs/services/natural-language-understanding/entity-types.html). Supported languages: English, French, German, Italian, Japanese, Korean, Portuguese, Russian, Spanish, Swedish. Arabic, Chinese, and Dutch are supported only through custom models. */
    entities?: EntitiesOptions;
    /** Returns important keywords in the content. Supported languages: English, French, German, Italian, Japanese, Korean, Portuguese, Russian, Spanish, Swedish. */
    keywords?: KeywordsOptions;
    /** Returns information from the document, including author name, title, RSS/ATOM feeds, prominent page image, and publication date. Supports URL and HTML input types only. */
    metadata?: MetadataOptions;
    /** Recognizes when two entities are related and identifies the type of relation. For example, an `awardedTo` relation might connect the entities "Nobel Prize" and "Albert Einstein". See [Relation types](/docs/services/natural-language-understanding/relations.html). Supported languages: Arabic, English, German, Japanese, Korean, Spanish. Chinese, Dutch, French, Italian, and Portuguese custom models are also supported. */
    relations?: RelationsOptions;
    /** Parses sentences into subject, action, and object form. Supported languages: English, German, Japanese, Korean, Spanish. */
    semantic_roles?: SemanticRolesOptions;
    /** Analyzes the general sentiment of your content or the sentiment toward specific target phrases. You can analyze sentiment for detected entities with `entities.sentiment` and for keywords with `keywords.sentiment`. Supported languages: Arabic, English, French, German, Italian, Japanese, Korean, Portuguese, Russian, Spanish. */
    sentiment?: SentimentOptions;
    /** Returns a five-level taxonomy of the content. The top three categories are returned. Supported languages: Arabic, English, French, German, Italian, Japanese, Korean, Portuguese, Spanish. */
    categories?: CategoriesOptions;
  }

  /** RSS or ATOM feed found on the webpage. */
  export interface Feed {
    /** URL of the RSS or ATOM feed. */
    link?: string;
  }

  /** Returns important keywords in the content. Supported languages: English, French, German, Italian, Japanese, Korean, Portuguese, Russian, Spanish, Swedish. */
  export interface KeywordsOptions {
    /** Maximum number of keywords to return. */
    limit?: number;
    /** Set this to `true` to return sentiment information for detected keywords. */
    sentiment?: boolean;
    /** Set this to `true` to analyze emotion for detected keywords. */
    emotion?: boolean;
  }

  /** The important keywords in the content, organized by relevance. */
  export interface KeywordsResult {
    /** Number of times the keyword appears in the analyzed text. */
    count?: number;
    /** Relevance score from 0 to 1. Higher values indicate greater relevance. */
    relevance?: number;
    /** The keyword text. */
    text?: string;
    /** Emotion analysis results for the keyword, enabled with the `emotion` option. */
    emotion?: EmotionScores;
    /** Sentiment analysis results for the keyword, enabled with the `sentiment` option. */
    sentiment?: FeatureSentimentResults;
  }

  /** Custom models that are available for entities and relations. */
  export interface ListModelsResults {
    /** An array of available models. */
    models?: Model[];
  }

  /** Returns information from the document, including author name, title, RSS/ATOM feeds, prominent page image, and publication date. Supports URL and HTML input types only. */
  export interface MetadataOptions {
    /** MetadataOptions accepts additional properties. */
    [propName: string]: any;
  }

  /** The authors, publication date, title, prominent page image, and RSS/ATOM feeds of the webpage. Supports URL and HTML input types. */
  export interface MetadataResult {
    /** The authors of the document. */
    authors?: Author[];
    /** The publication date in the format ISO 8601. */
    publication_date?: string;
    /** The title of the document. */
    title?: string;
    /** URL of a prominent image on the webpage. */
    image?: string;
    /** RSS/ATOM feeds found on the webpage. */
    feeds?: Feed[];
  }

  /** Model. */
  export interface Model {
    /** When the status is `available`, the model is ready to use. */
    status?: string;
    /** Unique model ID. */
    model_id?: string;
    /** ISO 639-1 code indicating the language of the model. */
    language?: string;
    /** Model description. */
    description?: string;
    /** ID of the Watson Knowledge Studio workspace that deployed this model to Natural Language Understanding. */
    workspace_id?: string;
    /** The model version, if it was manually provided in Watson Knowledge Studio. */
    version?: string;
    /** The description of the version, if it was manually provided in Watson Knowledge Studio. */
    version_description?: string;
    /** A dateTime indicating when the model was created. */
    created?: string;
  }

  /** RelationArgument. */
  export interface RelationArgument {
    /** An array of extracted entities. */
    entities?: RelationEntity[];
    /** Character offsets indicating the beginning and end of the mention in the analyzed text. */
    location?: number[];
    /** Text that corresponds to the argument. */
    text?: string;
  }

  /** An entity that corresponds with an argument in a relation. */
  export interface RelationEntity {
    /** Text that corresponds to the entity. */
    text?: string;
    /** Entity type. */
    type?: string;
  }

  /** Recognizes when two entities are related and identifies the type of relation. For example, an `awardedTo` relation might connect the entities "Nobel Prize" and "Albert Einstein". See [Relation types](/docs/services/natural-language-understanding/relations.html). Supported languages: Arabic, English, German, Japanese, Korean, Spanish. Chinese, Dutch, French, Italian, and Portuguese custom models are also supported. */
  export interface RelationsOptions {
    /** Enter a [custom model](/docs/services/natural-language-understanding/customizing.html) ID to override the default model. */
    model?: string;
  }

  /** The relations between entities found in the content. */
  export interface RelationsResult {
    /** Confidence score for the relation. Higher values indicate greater confidence. */
    score?: number;
    /** The sentence that contains the relation. */
    sentence?: string;
    /** The type of the relation. */
    type?: string;
    /** Entity mentions that are involved in the relation. */
    arguments?: RelationArgument[];
  }

  /** SemanticRolesAction. */
  export interface SemanticRolesAction {
    /** Analyzed text that corresponds to the action. */
    text?: string;
    /** normalized version of the action. */
    normalized?: string;
    verb?: SemanticRolesVerb;
  }

  /** SemanticRolesEntity. */
  export interface SemanticRolesEntity {
    /** Entity type. */
    type?: string;
    /** The entity text. */
    text?: string;
  }

  /** SemanticRolesKeyword. */
  export interface SemanticRolesKeyword {
    /** The keyword text. */
    text?: string;
  }

  /** SemanticRolesObject. */
  export interface SemanticRolesObject {
    /** Object text. */
    text?: string;
    /** An array of extracted keywords. */
    keywords?: SemanticRolesKeyword[];
  }

  /** Parses sentences into subject, action, and object form. Supported languages: English, German, Japanese, Korean, Spanish. */
  export interface SemanticRolesOptions {
    /** Maximum number of semantic_roles results to return. */
    limit?: number;
    /** Set this to `true` to return keyword information for subjects and objects. */
    keywords?: boolean;
    /** Set this to `true` to return entity information for subjects and objects. */
    entities?: boolean;
  }

  /** The object containing the actions and the objects the actions act upon. */
  export interface SemanticRolesResult {
    /** Sentence from the source that contains the subject, action, and object. */
    sentence?: string;
    /** The extracted subject from the sentence. */
    subject?: SemanticRolesSubject;
    /** The extracted action from the sentence. */
    action?: SemanticRolesAction;
    /** The extracted object from the sentence. */
    object?: SemanticRolesObject;
  }

  /** SemanticRolesSubject. */
  export interface SemanticRolesSubject {
    /** Text that corresponds to the subject role. */
    text?: string;
    /** An array of extracted entities. */
    entities?: SemanticRolesEntity[];
    /** An array of extracted keywords. */
    keywords?: SemanticRolesKeyword[];
  }

  /** SemanticRolesVerb. */
  export interface SemanticRolesVerb {
    /** The keyword text. */
    text?: string;
    /** Verb tense. */
    tense?: string;
  }

  /** Analyzes the general sentiment of your content or the sentiment toward specific target phrases. You can analyze sentiment for detected entities with `entities.sentiment` and for keywords with `keywords.sentiment`. Supported languages: Arabic, English, French, German, Italian, Japanese, Korean, Portuguese, Russian, Spanish. */
  export interface SentimentOptions {
    /** Set this to `false` to hide document-level sentiment results. */
    document?: boolean;
    /** Sentiment results will be returned for each target string that is found in the document. */
    targets?: string[];
  }

  /** The sentiment of the content. */
  export interface SentimentResult {
    /** The document level sentiment. */
    document?: DocumentSentimentResults;
    /** The targeted sentiment to analyze. */
    targets?: TargetedSentimentResults[];
  }

  /** Emotion results for a specified target. */
  export interface TargetedEmotionResults {
    /** Targeted text. */
    text?: string;
    /** The emotion results for the target. */
    emotion?: EmotionScores;
  }

  /** TargetedSentimentResults. */
  export interface TargetedSentimentResults {
    /** Targeted text. */
    text?: string;
    /** Sentiment score from -1 (negative) to 1 (positive). */
    score?: number;
  }

  /** Usage information. */
  export interface Usage {
    /** Number of features used in the API call. */
    features?: number;
    /** Number of text characters processed. */
    text_characters?: number;
    /** Number of 10,000-character units processed. */
    text_units?: number;
  }

}

export = NaturalLanguageUnderstandingV1;<|MERGE_RESOLUTION|>--- conflicted
+++ resolved
@@ -223,7 +223,6 @@
    */
   public listModels(params?: NaturalLanguageUnderstandingV1.ListModelsParams, callback?: NaturalLanguageUnderstandingV1.Callback<NaturalLanguageUnderstandingV1.ListModelsResults>): NodeJS.ReadableStream | Promise<any> | void {
     const _params = (typeof params === 'function' && !callback) ? {} : extend({}, params);
-<<<<<<< HEAD
     const _callback = (typeof params === 'function' && !callback) ? params : callback;
 
     if (!_callback) {
@@ -233,11 +232,8 @@
         });
       });
     }
-=======
-    const _callback = (typeof params === 'function' && !callback) ? params : (callback) ? callback : () => {/* noop */};
 
     const defaultHeaders = getDefaultHeaders('natural-language-understanding', 'v1', 'listModels');
->>>>>>> 569b1fca
  
     const parameters = {
       options: {
