/**
 * Copyright 2018 IBM All Rights Reserved.
 *
 * Licensed under the Apache License, Version 2.0 (the "License");
 * you may not use this file except in compliance with the License.
 * You may obtain a copy of the License at
 *
 *      http://www.apache.org/licenses/LICENSE-2.0
 *
 * Unless required by applicable law or agreed to in writing, software
 * distributed under the License is distributed on an "AS IS" BASIS,
 * WITHOUT WARRANTIES OR CONDITIONS OF ANY KIND, either express or implied.
 * See the License for the specific language governing permissions and
 * limitations under the License.
 */

import { AxiosResponse } from 'axios';
import * as extend from 'extend';
<<<<<<< HEAD
import { BaseService } from '../lib/base_service';
import { getDefaultHeaders } from '../lib/common';
import { getMissingParams } from '../lib/helper';
=======
import { BaseService } from 'ibm-cloud-sdk-core';
import { getMissingParams } from 'ibm-cloud-sdk-core';
import { RequestResponse } from 'request';
import { getSdkHeaders } from '../lib/common';
>>>>>>> f4e0a7ee

/**
 * Analyze various features of text content at scale. Provide text, raw HTML, or a public URL and IBM Watson Natural Language Understanding will give you results for the features you request. The service cleans HTML content before analysis by default, so the results can ignore most advertisements and other unwanted content.  You can create [custom models](/docs/services/natural-language-understanding/customizing.html) with Watson Knowledge Studio to detect custom entities and relations in Natural Language Understanding.
 */

class NaturalLanguageUnderstandingV1 extends BaseService {

  static URL: string = 'https://gateway.watsonplatform.net/natural-language-understanding/api';
  name: string; // set by prototype to 'natural-language-understanding'
  serviceVersion: string; // set by prototype to 'v1'

  /**
   * Construct a NaturalLanguageUnderstandingV1 object.
   *
   * @param {Object} options - Options for the service.
   * @param {string} options.version - The API version date to use with the service, in "YYYY-MM-DD" format. Whenever the API is changed in a backwards incompatible way, a new minor version of the API is released. The service uses the API version for the date you specify, or the most recent version before that date. Note that you should not programmatically specify the current date at runtime, in case the API has been updated since your application's release. Instead, specify a version date that is compatible with your application, and don't change it until your application is ready for a later version.
   * @param {string} [options.url] - The base url to use when contacting the service (e.g. 'https://gateway.watsonplatform.net/natural-language-understanding/api'). The base url may differ between Bluemix regions.
   * @param {string} [options.username] - The username used to authenticate with the service. Username and password credentials are only required to run your application locally or outside of Bluemix. When running on Bluemix, the credentials will be automatically loaded from the `VCAP_SERVICES` environment variable.
   * @param {string} [options.password] - The password used to authenticate with the service. Username and password credentials are only required to run your application locally or outside of Bluemix. When running on Bluemix, the credentials will be automatically loaded from the `VCAP_SERVICES` environment variable.
   * @param {string} [options.iam_access_token] - An IAM access token fully managed by the application. Responsibility falls on the application to refresh the token, either before it expires or reactively upon receiving a 401 from the service, as any requests made with an expired token will fail.
   * @param {string} [options.iam_apikey] - An API key that can be used to request IAM tokens. If this API key is provided, the SDK will manage the token and handle the refreshing.
   * @param {string} [options.iam_url] - An optional URL for the IAM service API. Defaults to 'https://iam.bluemix.net/identity/token'.
   * @param {boolean} [options.use_unauthenticated] - Set to `true` to avoid including an authorization header. This option may be useful for requests that are proxied.
   * @param {Object} [options.headers] - Default headers that shall be included with every request to the service.
   * @param {boolean} [options.headers.X-Watson-Learning-Opt-Out] - Set to `true` to opt-out of data collection. By default, all IBM Watson services log requests and their results. Logging is done only to improve the services for future users. The logged data is not shared or made public. If you are concerned with protecting the privacy of users' personal information or otherwise do not want your requests to be logged, you can opt out of logging.
   * @constructor
   * @returns {NaturalLanguageUnderstandingV1}
   * @throws {Error}
   */
  constructor(options: NaturalLanguageUnderstandingV1.Options) {
    super(options);
    // check if 'version' was provided
    if (typeof this._options.version === 'undefined') {
      throw new Error('Argument error: version was not specified');
    }
    this._options.qs.version = options.version;
  }

  /*************************
   * analyze
   ************************/

  /**
   * Analyze text.
   *
   * Analyzes text, HTML, or a public webpage for the following features:
   * - Categories
   * - Concepts
   * - Emotion
   * - Entities
   * - Keywords
   * - Metadata
   * - Relations
   * - Semantic roles
   * - Sentiment.
   *
   * @param {Object} params - The parameters to send to the service.
   * @param {Features} params.features - Analysis features and options.
   * @param {string} [params.text] - The plain text to analyze. One of the `text`, `html`, or `url` parameters is
   * required.
   * @param {string} [params.html] - The HTML file to analyze. One of the `text`, `html`, or `url` parameters is
   * required.
   * @param {string} [params.url] - The webpage to analyze. One of the `text`, `html`, or `url` parameters is required.
   * @param {boolean} [params.clean] - Set this to `false` to disable webpage cleaning. To learn more about webpage
   * cleaning, see the [Analyzing
   * webpages](https://cloud.ibm.com/docs/services/natural-language-understanding/analyzing-webpages.html)
   * documentation.
   * @param {string} [params.xpath] - An [XPath
   * query](https://cloud.ibm.com/docs/services/natural-language-understanding/analyzing-webpages.html#xpath) to perform
   * on `html` or `url` input. Results of the query will be appended to the cleaned webpage text before it is analyzed.
   * To analyze only the results of the XPath query, set the `clean` parameter to `false`.
   * @param {boolean} [params.fallback_to_raw] - Whether to use raw HTML content if text cleaning fails.
   * @param {boolean} [params.return_analyzed_text] - Whether or not to return the analyzed text.
   * @param {string} [params.language] - ISO 639-1 code that specifies the language of your text. This overrides
   * automatic language detection. Language support differs depending on the features you include in your analysis. See
   * [Language support](https://www.bluemix.net/docs/services/natural-language-understanding/language-support.html) for
   * more information.
   * @param {number} [params.limit_text_characters] - Sets the maximum number of characters that are processed by the
   * service.
   * @param {Object} [params.headers] - Custom request headers
   * @param {Function} [callback] - The callback that handles the response.
   * @returns {NodeJS.ReadableStream|void}
   */
  public analyze(params: NaturalLanguageUnderstandingV1.AnalyzeParams, callback?: NaturalLanguageUnderstandingV1.Callback<NaturalLanguageUnderstandingV1.AnalysisResults>): Promise<any> | void {
    const _params = extend({}, params);
    const _callback = callback;
    const requiredParams = ['features'];

    if (!_callback) {
      return new Promise((resolve, reject) => {
        this.analyze(params, (err, bod, res) => {
          err ? reject(err) : _params.return_response ? resolve(res) : resolve(bod);
        });
      });
    }

    const missingParams = getMissingParams(_params, requiredParams);
    if (missingParams) {
      return _callback(missingParams);
    }

    const body = {
      'features': _params.features,
      'text': _params.text,
      'html': _params.html,
      'url': _params.url,
      'clean': _params.clean,
      'xpath': _params.xpath,
      'fallback_to_raw': _params.fallback_to_raw,
      'return_analyzed_text': _params.return_analyzed_text,
      'language': _params.language,
      'limit_text_characters': _params.limit_text_characters
    };

    const sdkHeaders = getSdkHeaders('natural-language-understanding', 'v1', 'analyze');
 
    const parameters = {
      options: {
        url: '/v1/analyze',
        method: 'POST',
        json: true,
        body,
      },
      defaultOptions: extend(true, {}, this._options, {
        headers: extend(true, sdkHeaders, {
          'Accept': 'application/json',
          'Content-Type': 'application/json',
        }, _params.headers),
      }),
    };

    return this.createRequest(parameters, _callback);
  };

  /*************************
   * manageModels
   ************************/

  /**
   * Delete model.
   *
   * Deletes a custom model.
   *
   * @param {Object} params - The parameters to send to the service.
   * @param {string} params.model_id - Model ID of the model to delete.
   * @param {Object} [params.headers] - Custom request headers
   * @param {Function} [callback] - The callback that handles the response.
   * @returns {NodeJS.ReadableStream|void}
   */
  public deleteModel(params: NaturalLanguageUnderstandingV1.DeleteModelParams, callback?: NaturalLanguageUnderstandingV1.Callback<NaturalLanguageUnderstandingV1.InlineResponse200>): Promise<any> | void {
    const _params = extend({}, params);
    const _callback = callback;
    const requiredParams = ['model_id'];

    if (!_callback) {
      return new Promise((resolve, reject) => {
        this.deleteModel(params, (err, bod, res) => {
          err ? reject(err) : _params.return_response ? resolve(res) : resolve(bod);
        });
      });
    }

    const missingParams = getMissingParams(_params, requiredParams);
    if (missingParams) {
      return _callback(missingParams);
    }

    const path = {
      'model_id': _params.model_id
    };

    const sdkHeaders = getSdkHeaders('natural-language-understanding', 'v1', 'deleteModel');
 
    const parameters = {
      options: {
        url: '/v1/models/{model_id}',
        method: 'DELETE',
        path,
      },
      defaultOptions: extend(true, {}, this._options, {
        headers: extend(true, sdkHeaders, {
          'Accept': 'application/json',
          'Content-Type': 'application/json',
        }, _params.headers),
      }),
    };

    return this.createRequest(parameters, _callback);
  };

  /**
   * List models.
   *
   * Lists Watson Knowledge Studio [custom
   * models](https://cloud.ibm.com/docs/services/natural-language-understanding/customizing.html) that are deployed to
   * your Natural Language Understanding service.
   *
   * @param {Object} [params] - The parameters to send to the service.
   * @param {Object} [params.headers] - Custom request headers
   * @param {Function} [callback] - The callback that handles the response.
   * @returns {NodeJS.ReadableStream|void}
   */
  public listModels(params?: NaturalLanguageUnderstandingV1.ListModelsParams, callback?: NaturalLanguageUnderstandingV1.Callback<NaturalLanguageUnderstandingV1.ListModelsResults>): Promise<any> | void {
    const _params = (typeof params === 'function' && !callback) ? {} : extend({}, params);
    const _callback = (typeof params === 'function' && !callback) ? params : callback;

    if (!_callback) {
      return new Promise((resolve, reject) => {
        this.listModels(params, (err, bod, res) => {
          err ? reject(err) : _params.return_response ? resolve(res) : resolve(bod);
        });
      });
    }

    const sdkHeaders = getSdkHeaders('natural-language-understanding', 'v1', 'listModels');
 
    const parameters = {
      options: {
        url: '/v1/models',
        method: 'GET',
      },
      defaultOptions: extend(true, {}, this._options, {
        headers: extend(true, sdkHeaders, {
          'Accept': 'application/json',
          'Content-Type': 'application/json',
        }, _params.headers),
      }),
    };

    return this.createRequest(parameters, _callback);
  };

}

NaturalLanguageUnderstandingV1.prototype.name = 'natural-language-understanding';
NaturalLanguageUnderstandingV1.prototype.serviceVersion = 'v1';

/*************************
 * interfaces
 ************************/

namespace NaturalLanguageUnderstandingV1 {

  /** Options for the `NaturalLanguageUnderstandingV1` constructor. */
  export type Options = {
    version: string;
    url?: string;
    iam_access_token?: string;
    iam_apikey?: string;
    iam_url?: string;
    username?: string;
    password?: string;
    use_unauthenticated?: boolean;
    headers?: object;
  }

  /** The callback for a service request. */
  export type Callback<T> = (error: any, body?: T, response?: AxiosResponse<T>) => void;

  /** The body of a service request that returns no response data. */
  export interface Empty { }

  /*************************
   * request interfaces
   ************************/

  /** Parameters for the `analyze` operation. */
  export interface AnalyzeParams {
    /** Analysis features and options. */
    features: Features;
    /** The plain text to analyze. One of the `text`, `html`, or `url` parameters is required. */
    text?: string;
    /** The HTML file to analyze. One of the `text`, `html`, or `url` parameters is required. */
    html?: string;
    /** The webpage to analyze. One of the `text`, `html`, or `url` parameters is required. */
    url?: string;
    /** Set this to `false` to disable webpage cleaning. To learn more about webpage cleaning, see the [Analyzing webpages](/docs/services/natural-language-understanding/analyzing-webpages.html) documentation. */
    clean?: boolean;
    /** An [XPath query](/docs/services/natural-language-understanding/analyzing-webpages.html#xpath) to perform on `html` or `url` input. Results of the query will be appended to the cleaned webpage text before it is analyzed. To analyze only the results of the XPath query, set the `clean` parameter to `false`. */
    xpath?: string;
    /** Whether to use raw HTML content if text cleaning fails. */
    fallback_to_raw?: boolean;
    /** Whether or not to return the analyzed text. */
    return_analyzed_text?: boolean;
    /** ISO 639-1 code that specifies the language of your text. This overrides automatic language detection. Language support differs depending on the features you include in your analysis. See [Language support](https://www.bluemix.net/docs/services/natural-language-understanding/language-support.html) for more information. */
    language?: string;
    /** Sets the maximum number of characters that are processed by the service. */
    limit_text_characters?: number;
    headers?: Object;
    return_response?: boolean;
  }

  /** Parameters for the `deleteModel` operation. */
  export interface DeleteModelParams {
    /** Model ID of the model to delete. */
    model_id: string;
    headers?: Object;
    return_response?: boolean;
  }

  /** Parameters for the `listModels` operation. */
  export interface ListModelsParams {
    headers?: Object;
    return_response?: boolean;
  }

  /*************************
   * model interfaces
   ************************/

  /** Results of the analysis, organized by feature. */
  export interface AnalysisResults {
    /** Language used to analyze the text. */
    language?: string;
    /** Text that was used in the analysis. */
    analyzed_text?: string;
    /** URL of the webpage that was analyzed. */
    retrieved_url?: string;
    /** Usage information. */
    usage?: Usage;
    /** The general concepts referenced or alluded to in the analyzed text. */
    concepts?: ConceptsResult[];
    /** The entities detected in the analyzed text. */
    entities?: EntitiesResult[];
    /** The keywords from the analyzed text. */
    keywords?: KeywordsResult[];
    /** The categories that the service assigned to the analyzed text. */
    categories?: CategoriesResult[];
    /** The detected anger, disgust, fear, joy, or sadness that is conveyed by the content. Emotion information can be returned for detected entities, keywords, or user-specified target phrases found in the text. */
    emotion?: EmotionResult;
    /** The authors, publication date, title, prominent page image, and RSS/ATOM feeds of the webpage. Supports URL and HTML input types. */
    metadata?: MetadataResult;
    /** The relationships between entities in the content. */
    relations?: RelationsResult[];
    /** Sentences parsed into `subject`, `action`, and `object` form. */
    semantic_roles?: SemanticRolesResult[];
    /** The sentiment of the content. */
    sentiment?: SentimentResult;
  }

  /** The author of the analyzed content. */
  export interface Author {
    /** Name of the author. */
    name?: string;
  }

  /** Returns a five-level taxonomy of the content. The top three categories are returned. Supported languages: Arabic, English, French, German, Italian, Japanese, Korean, Portuguese, Spanish. */
  export interface CategoriesOptions {
    /** Maximum number of categories to return. */
    limit?: number;
  }

  /** A categorization of the analyzed text. */
  export interface CategoriesResult {
    /** The path to the category through the 5-level taxonomy hierarchy. For the complete list of categories, see the [Categories hierarchy](/docs/services/natural-language-understanding/categories.html#categories-hierarchy) documentation. */
    label?: string;
    /** Confidence score for the category classification. Higher values indicate greater confidence. */
    score?: number;
  }

  /** Returns high-level concepts in the content. For example, a research paper about deep learning might return the concept, "Artificial Intelligence" although the term is not mentioned. Supported languages: English, French, German, Italian, Japanese, Korean, Portuguese, Spanish. */
  export interface ConceptsOptions {
    /** Maximum number of concepts to return. */
    limit?: number;
  }

  /** The general concepts referenced or alluded to in the analyzed text. */
  export interface ConceptsResult {
    /** Name of the concept. */
    text?: string;
    /** Relevance score between 0 and 1. Higher scores indicate greater relevance. */
    relevance?: number;
    /** Link to the corresponding DBpedia resource. */
    dbpedia_resource?: string;
  }

  /** Delete model results. */
  export interface InlineResponse200 {
    /** model_id of the deleted model. */
    deleted?: string;
  }

  /** Disambiguation information for the entity. */
  export interface DisambiguationResult {
    /** Common entity name. */
    name?: string;
    /** Link to the corresponding DBpedia resource. */
    dbpedia_resource?: string;
    /** Entity subtype information. */
    subtype?: string[];
  }

  /** Emotion results for the document as a whole. */
  export interface DocumentEmotionResults {
    /** Emotion results for the document as a whole. */
    emotion?: EmotionScores;
  }

  /** DocumentSentimentResults. */
  export interface DocumentSentimentResults {
    /** Indicates whether the sentiment is positive, neutral, or negative. */
    label?: string;
    /** Sentiment score from -1 (negative) to 1 (positive). */
    score?: number;
  }

  /** Detects anger, disgust, fear, joy, or sadness that is conveyed in the content or by the context around target phrases specified in the targets parameter. You can analyze emotion for detected entities with `entities.emotion` and for keywords with `keywords.emotion`. Supported languages: English. */
  export interface EmotionOptions {
    /** Set this to `false` to hide document-level emotion results. */
    document?: boolean;
    /** Emotion results will be returned for each target string that is found in the document. */
    targets?: string[];
  }

  /** The detected anger, disgust, fear, joy, or sadness that is conveyed by the content. Emotion information can be returned for detected entities, keywords, or user-specified target phrases found in the text. */
  export interface EmotionResult {
    /** Emotion results for the document as a whole. */
    document?: DocumentEmotionResults;
    /** Emotion results for specified targets. */
    targets?: TargetedEmotionResults[];
  }

  /** EmotionScores. */
  export interface EmotionScores {
    /** Anger score from 0 to 1. A higher score means that the text is more likely to convey anger. */
    anger?: number;
    /** Disgust score from 0 to 1. A higher score means that the text is more likely to convey disgust. */
    disgust?: number;
    /** Fear score from 0 to 1. A higher score means that the text is more likely to convey fear. */
    fear?: number;
    /** Joy score from 0 to 1. A higher score means that the text is more likely to convey joy. */
    joy?: number;
    /** Sadness score from 0 to 1. A higher score means that the text is more likely to convey sadness. */
    sadness?: number;
  }

  /** Identifies people, cities, organizations, and other entities in the content. See [Entity types and subtypes](https://cloud.ibm.com/docs/services/natural-language-understanding/entity-types.html). Supported languages: English, French, German, Italian, Japanese, Korean, Portuguese, Russian, Spanish, Swedish. Arabic, Chinese, and Dutch are supported only through custom models. */
  export interface EntitiesOptions {
    /** Maximum number of entities to return. */
    limit?: number;
    /** Set this to `true` to return locations of entity mentions. */
    mentions?: boolean;
    /** Enter a [custom model](https://cloud.ibm.com/docs/services/natural-language-understanding/customizing.html) ID to override the standard entity detection model. */
    model?: string;
    /** Set this to `true` to return sentiment information for detected entities. */
    sentiment?: boolean;
    /** Set this to `true` to analyze emotion for detected keywords. */
    emotion?: boolean;
  }

  /** The important people, places, geopolitical entities and other types of entities in your content. */
  export interface EntitiesResult {
    /** Entity type. */
    type?: string;
    /** The name of the entity. */
    text?: string;
    /** Relevance score from 0 to 1. Higher values indicate greater relevance. */
    relevance?: number;
    /** Entity mentions and locations. */
    mentions?: EntityMention[];
    /** How many times the entity was mentioned in the text. */
    count?: number;
    /** Emotion analysis results for the entity, enabled with the `emotion` option. */
    emotion?: EmotionScores;
    /** Sentiment analysis results for the entity, enabled with the `sentiment` option. */
    sentiment?: FeatureSentimentResults;
    /** Disambiguation information for the entity. */
    disambiguation?: DisambiguationResult;
  }

  /** EntityMention. */
  export interface EntityMention {
    /** Entity mention text. */
    text?: string;
    /** Character offsets indicating the beginning and end of the mention in the analyzed text. */
    location?: number[];
  }

  /** FeatureSentimentResults. */
  export interface FeatureSentimentResults {
    /** Sentiment score from -1 (negative) to 1 (positive). */
    score?: number;
  }

  /** Analysis features and options. */
  export interface Features {
    /** Returns high-level concepts in the content. For example, a research paper about deep learning might return the concept, "Artificial Intelligence" although the term is not mentioned. Supported languages: English, French, German, Italian, Japanese, Korean, Portuguese, Spanish. */
    concepts?: ConceptsOptions;
    /** Detects anger, disgust, fear, joy, or sadness that is conveyed in the content or by the context around target phrases specified in the targets parameter. You can analyze emotion for detected entities with `entities.emotion` and for keywords with `keywords.emotion`. Supported languages: English. */
    emotion?: EmotionOptions;
    /** Identifies people, cities, organizations, and other entities in the content. See [Entity types and subtypes](https://cloud.ibm.com/docs/services/natural-language-understanding/entity-types.html). Supported languages: English, French, German, Italian, Japanese, Korean, Portuguese, Russian, Spanish, Swedish. Arabic, Chinese, and Dutch are supported only through custom models. */
    entities?: EntitiesOptions;
    /** Returns important keywords in the content. Supported languages: English, French, German, Italian, Japanese, Korean, Portuguese, Russian, Spanish, Swedish. */
    keywords?: KeywordsOptions;
    /** Returns information from the document, including author name, title, RSS/ATOM feeds, prominent page image, and publication date. Supports URL and HTML input types only. */
    metadata?: MetadataOptions;
    /** Recognizes when two entities are related and identifies the type of relation. For example, an `awardedTo` relation might connect the entities "Nobel Prize" and "Albert Einstein". See [Relation types](/docs/services/natural-language-understanding/relations.html). Supported languages: Arabic, English, German, Japanese, Korean, Spanish. Chinese, Dutch, French, Italian, and Portuguese custom models are also supported. */
    relations?: RelationsOptions;
    /** Parses sentences into subject, action, and object form. Supported languages: English, German, Japanese, Korean, Spanish. */
    semantic_roles?: SemanticRolesOptions;
    /** Analyzes the general sentiment of your content or the sentiment toward specific target phrases. You can analyze sentiment for detected entities with `entities.sentiment` and for keywords with `keywords.sentiment`. Supported languages: Arabic, English, French, German, Italian, Japanese, Korean, Portuguese, Russian, Spanish. */
    sentiment?: SentimentOptions;
    /** Returns a five-level taxonomy of the content. The top three categories are returned. Supported languages: Arabic, English, French, German, Italian, Japanese, Korean, Portuguese, Spanish. */
    categories?: CategoriesOptions;
  }

  /** RSS or ATOM feed found on the webpage. */
  export interface Feed {
    /** URL of the RSS or ATOM feed. */
    link?: string;
  }

  /** Returns important keywords in the content. Supported languages: English, French, German, Italian, Japanese, Korean, Portuguese, Russian, Spanish, Swedish. */
  export interface KeywordsOptions {
    /** Maximum number of keywords to return. */
    limit?: number;
    /** Set this to `true` to return sentiment information for detected keywords. */
    sentiment?: boolean;
    /** Set this to `true` to analyze emotion for detected keywords. */
    emotion?: boolean;
  }

  /** The important keywords in the content, organized by relevance. */
  export interface KeywordsResult {
    /** Number of times the keyword appears in the analyzed text. */
    count?: number;
    /** Relevance score from 0 to 1. Higher values indicate greater relevance. */
    relevance?: number;
    /** The keyword text. */
    text?: string;
    /** Emotion analysis results for the keyword, enabled with the `emotion` option. */
    emotion?: EmotionScores;
    /** Sentiment analysis results for the keyword, enabled with the `sentiment` option. */
    sentiment?: FeatureSentimentResults;
  }

  /** Custom models that are available for entities and relations. */
  export interface ListModelsResults {
    /** An array of available models. */
    models?: Model[];
  }

  /** Returns information from the document, including author name, title, RSS/ATOM feeds, prominent page image, and publication date. Supports URL and HTML input types only. */
  export interface MetadataOptions {
    /** MetadataOptions accepts additional properties. */
    [propName: string]: any;
  }

  /** The authors, publication date, title, prominent page image, and RSS/ATOM feeds of the webpage. Supports URL and HTML input types. */
  export interface MetadataResult {
    /** The authors of the document. */
    authors?: Author[];
    /** The publication date in the format ISO 8601. */
    publication_date?: string;
    /** The title of the document. */
    title?: string;
    /** URL of a prominent image on the webpage. */
    image?: string;
    /** RSS/ATOM feeds found on the webpage. */
    feeds?: Feed[];
  }

  /** Model. */
  export interface Model {
    /** When the status is `available`, the model is ready to use. */
    status?: string;
    /** Unique model ID. */
    model_id?: string;
    /** ISO 639-1 code indicating the language of the model. */
    language?: string;
    /** Model description. */
    description?: string;
    /** ID of the Watson Knowledge Studio workspace that deployed this model to Natural Language Understanding. */
    workspace_id?: string;
    /** The model version, if it was manually provided in Watson Knowledge Studio. */
    version?: string;
    /** The description of the version, if it was manually provided in Watson Knowledge Studio. */
    version_description?: string;
    /** A dateTime indicating when the model was created. */
    created?: string;
  }

  /** RelationArgument. */
  export interface RelationArgument {
    /** An array of extracted entities. */
    entities?: RelationEntity[];
    /** Character offsets indicating the beginning and end of the mention in the analyzed text. */
    location?: number[];
    /** Text that corresponds to the argument. */
    text?: string;
  }

  /** An entity that corresponds with an argument in a relation. */
  export interface RelationEntity {
    /** Text that corresponds to the entity. */
    text?: string;
    /** Entity type. */
    type?: string;
  }

  /** Recognizes when two entities are related and identifies the type of relation. For example, an `awardedTo` relation might connect the entities "Nobel Prize" and "Albert Einstein". See [Relation types](/docs/services/natural-language-understanding/relations.html). Supported languages: Arabic, English, German, Japanese, Korean, Spanish. Chinese, Dutch, French, Italian, and Portuguese custom models are also supported. */
  export interface RelationsOptions {
    /** Enter a [custom model](/docs/services/natural-language-understanding/customizing.html) ID to override the default model. */
    model?: string;
  }

  /** The relations between entities found in the content. */
  export interface RelationsResult {
    /** Confidence score for the relation. Higher values indicate greater confidence. */
    score?: number;
    /** The sentence that contains the relation. */
    sentence?: string;
    /** The type of the relation. */
    type?: string;
    /** Entity mentions that are involved in the relation. */
    arguments?: RelationArgument[];
  }

  /** SemanticRolesAction. */
  export interface SemanticRolesAction {
    /** Analyzed text that corresponds to the action. */
    text?: string;
    /** normalized version of the action. */
    normalized?: string;
    verb?: SemanticRolesVerb;
  }

  /** SemanticRolesEntity. */
  export interface SemanticRolesEntity {
    /** Entity type. */
    type?: string;
    /** The entity text. */
    text?: string;
  }

  /** SemanticRolesKeyword. */
  export interface SemanticRolesKeyword {
    /** The keyword text. */
    text?: string;
  }

  /** SemanticRolesObject. */
  export interface SemanticRolesObject {
    /** Object text. */
    text?: string;
    /** An array of extracted keywords. */
    keywords?: SemanticRolesKeyword[];
  }

  /** Parses sentences into subject, action, and object form. Supported languages: English, German, Japanese, Korean, Spanish. */
  export interface SemanticRolesOptions {
    /** Maximum number of semantic_roles results to return. */
    limit?: number;
    /** Set this to `true` to return keyword information for subjects and objects. */
    keywords?: boolean;
    /** Set this to `true` to return entity information for subjects and objects. */
    entities?: boolean;
  }

  /** The object containing the actions and the objects the actions act upon. */
  export interface SemanticRolesResult {
    /** Sentence from the source that contains the subject, action, and object. */
    sentence?: string;
    /** The extracted subject from the sentence. */
    subject?: SemanticRolesSubject;
    /** The extracted action from the sentence. */
    action?: SemanticRolesAction;
    /** The extracted object from the sentence. */
    object?: SemanticRolesObject;
  }

  /** SemanticRolesSubject. */
  export interface SemanticRolesSubject {
    /** Text that corresponds to the subject role. */
    text?: string;
    /** An array of extracted entities. */
    entities?: SemanticRolesEntity[];
    /** An array of extracted keywords. */
    keywords?: SemanticRolesKeyword[];
  }

  /** SemanticRolesVerb. */
  export interface SemanticRolesVerb {
    /** The keyword text. */
    text?: string;
    /** Verb tense. */
    tense?: string;
  }

  /** Analyzes the general sentiment of your content or the sentiment toward specific target phrases. You can analyze sentiment for detected entities with `entities.sentiment` and for keywords with `keywords.sentiment`. Supported languages: Arabic, English, French, German, Italian, Japanese, Korean, Portuguese, Russian, Spanish. */
  export interface SentimentOptions {
    /** Set this to `false` to hide document-level sentiment results. */
    document?: boolean;
    /** Sentiment results will be returned for each target string that is found in the document. */
    targets?: string[];
  }

  /** The sentiment of the content. */
  export interface SentimentResult {
    /** The document level sentiment. */
    document?: DocumentSentimentResults;
    /** The targeted sentiment to analyze. */
    targets?: TargetedSentimentResults[];
  }

  /** Emotion results for a specified target. */
  export interface TargetedEmotionResults {
    /** Targeted text. */
    text?: string;
    /** The emotion results for the target. */
    emotion?: EmotionScores;
  }

  /** TargetedSentimentResults. */
  export interface TargetedSentimentResults {
    /** Targeted text. */
    text?: string;
    /** Sentiment score from -1 (negative) to 1 (positive). */
    score?: number;
  }

  /** Usage information. */
  export interface Usage {
    /** Number of features used in the API call. */
    features?: number;
    /** Number of text characters processed. */
    text_characters?: number;
    /** Number of 10,000-character units processed. */
    text_units?: number;
  }

}

export = NaturalLanguageUnderstandingV1;<|MERGE_RESOLUTION|>--- conflicted
+++ resolved
@@ -16,16 +16,8 @@
 
 import { AxiosResponse } from 'axios';
 import * as extend from 'extend';
-<<<<<<< HEAD
-import { BaseService } from '../lib/base_service';
-import { getDefaultHeaders } from '../lib/common';
-import { getMissingParams } from '../lib/helper';
-=======
-import { BaseService } from 'ibm-cloud-sdk-core';
-import { getMissingParams } from 'ibm-cloud-sdk-core';
-import { RequestResponse } from 'request';
+import { BaseService, getMissingParams } from 'ibm-cloud-sdk-core';
 import { getSdkHeaders } from '../lib/common';
->>>>>>> f4e0a7ee
 
 /**
  * Analyze various features of text content at scale. Provide text, raw HTML, or a public URL and IBM Watson Natural Language Understanding will give you results for the features you request. The service cleans HTML content before analysis by default, so the results can ignore most advertisements and other unwanted content.  You can create [custom models](/docs/services/natural-language-understanding/customizing.html) with Watson Knowledge Studio to detect custom entities and relations in Natural Language Understanding.
